--- conflicted
+++ resolved
@@ -88,11 +88,7 @@
             suffixes['.lib'] = '.a' # static libs have '.a' suffix with mingw...
             suffixes['.obj'] = '.o'
         suffixes['.implib'] = '.lib'
-<<<<<<< HEAD
-    if os.__dict__.has_key('uname') and os.uname()[0] == 'Darwin':
-=======
     if os.__dict__.has_key('uname') and (os.uname()[0] == 'Darwin'):
->>>>>>> 58368091
         suffixes['.dll'] = '.dylib'
 
 
@@ -797,13 +793,8 @@
                 if dll_prefix:
                     tail = "lib" + tail
                     result = os.path.join(head, tail)
-<<<<<<< HEAD
-        # If we try to use this name in Jamfile, we better
-        # convert \ to /, as otherwise we'd have to quote \.
-=======
         # If we want to use this name in a Jamfile, we better convert \ to /, as
         # otherwise we would have to quote \.
->>>>>>> 58368091
         result = string.replace(result, "\\", "/")
         return result
 
