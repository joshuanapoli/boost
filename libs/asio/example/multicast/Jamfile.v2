--- conflicted
+++ resolved
@@ -33,10 +33,7 @@
     <os>NT,<toolset>gcc:<library>ws2_32
     <os>NT,<toolset>gcc:<library>mswsock
     <os>NT,<toolset>gcc-cygwin:<define>__USE_W32_SOCKETS
-<<<<<<< HEAD
-=======
     <os>HPUX,<toolset>gcc:<define>_XOPEN_SOURCE_EXTENDED
->>>>>>> 58368091
     <os>HPUX:<library>ipv6
   ;
 
