--- conflicted
+++ resolved
@@ -91,13 +91,8 @@
 #endif
 }
 
-<<<<<<< HEAD
-#if (defined(BOOST_MSVC) && BOOST_MSVC <= 1400 ) || \
-    (defined(BOOST_INTEL_WIN) && BOOST_INTEL_WIN <= 1000)
-=======
 #if BOOST_WORKAROUND(BOOST_MSVC, BOOST_TESTED_AT(1500) ) || \
     BOOST_WORKAROUND(BOOST_INTEL_WIN, BOOST_TESTED_AT(1000))
->>>>>>> 58368091
 // Don't test UIntEnum on VC++ 8.0 and Intel for Windows 9.0,
 // they are broken. More info is on top of this file.
 #else
