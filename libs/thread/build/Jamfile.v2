# $Id$
# Copyright 2006-2007 Roland Schwarz.
# Copyright 2007 Anthony Williams
# Distributed under the Boost Software License, Version 1.0. (See
# accompanying file LICENSE_1_0.txt or copy at
# http://www.boost.org/LICENSE_1_0.txt)

#########################################################################
# The boost threading library can be built on top of different API's
# Currently this is the win32 API and the pthreads API.
# Pthread is native on unix variants.
# To get pthread on windows you need the pthread win32 library
# http://sourceware.org/pthreads-win32 which is available under LGPL.
#
# You need to provide the include path and lib path in the variables
# PTW32_INCLUDE and PTW32_LIB respectively. You can specify these
# paths in site-config.jam, user-config.jam or in the environment.
# A new feature is provided to request a specific API:
# <threadapi>win32 and <threadapi)pthread.
#
# The naming of the resulting libraries is mostly the same for the
# variant native to the build platform, i.e.
# boost_thread and the boost specific tagging.
# For the library variant that is not native on the build platform
# an additional tag is applied:
# boost_thread_pthread for the pthread variant on windows, and
# boost_thread_win32 for the win32 variant (likely when built on cygwin).
#
# To request the pthread variant on windows, from boost root you would
# say e.g:
# bjam msvc-8.0 --with-thread install threadapi=pthread
#########################################################################

import os ;
import feature ;
import indirect ;
import path ;

project boost/thread
    : source-location ../src
    : requirements <threading>multi
      <link>static:<define>BOOST_THREAD_BUILD_LIB=1
      <link>shared:<define>BOOST_THREAD_BUILD_DLL=1
      -<tag>@$(BOOST_JAMROOT_MODULE)%$(BOOST_JAMROOT_MODULE).tag
      <tag>@$(__name__).tag
    : default-build <threading>multi
    ;

<<<<<<< HEAD
CPP_SOURCES =  
        barrier
        condition
        exceptions
#        mutex
#        once
#        recursive_mutex
#        read_write_mutex
        thread
        tss_hooks
        tss_dll
        tss_pe
        tss
        xtime
=======
local rule default_threadapi ( )
{
    local api = pthread ;
    if [ os.name ] = "NT" { api = win32 ; }
    return $(api) ;
}

feature.feature threadapi : pthread win32 : propagated ;
feature.set-default threadapi : [ default_threadapi ] ;

rule tag ( name : type ? : property-set )
{
    local result = $(name) ;
    
    if $(type) in STATIC_LIB SHARED_LIB IMPORT_LIB
    {
        local api = [ $(property-set).get <threadapi> ] ;
        
        # non native api gets additional tag
        if $(api) != [ default_threadapi ] {
            result = $(result)_$(api) ;
        }
    }
    
    # forward to the boost tagging rule
    return  [ indirect.call $(BOOST_JAMROOT_MODULE)%$(BOOST_JAMROOT_MODULE).tag 
                $(result) : $(type) : $(property-set) ] ;
}

rule win32_pthread_paths ( properties * )
{
    local result ;
    local PTW32_INCLUDE ;
    local PTW32_LIB ;
    PTW32_INCLUDE  = [ modules.peek             : PTW32_INCLUDE ] ;
    PTW32_LIB      = [ modules.peek             : PTW32_LIB     ] ;
    PTW32_INCLUDE ?= [ modules.peek user-config : PTW32_INCLUDE ] ;
    PTW32_LIB     ?= [ modules.peek user-config : PTW32_LIB     ] ;
    PTW32_INCLUDE ?= [ modules.peek site-config : PTW32_INCLUDE ] ;
    PTW32_LIB     ?= [ modules.peek site-config : PTW32_LIB     ] ;

    if ! ( $(PTW32_INCLUDE) && $(PTW32_LIB) )
    {
        if  ! $(.notified)
        {
            echo "************************************************************" ;
            echo "Trying to build Boost.Thread with pthread support."           ;
            echo "If you need pthread you should specify the paths."            ;
            echo "You can specify them in site-config.jam, user-config.jam"     ;
            echo "or in the environment."                                       ;
            echo "For example:"                                                 ;
            echo "PTW32_INCLUDE=C:\\Program Files\\ptw32\\Pre-built2\\include"  ;
            echo "PTW32_LIB=C:\\Program Files\\ptw32\\Pre-built2\\lib"          ;
            echo "************************************************************" ;
            .notified = true ;
        }
    }
    else
    {
        local include_path = [ path.make $(PTW32_INCLUDE) ] ;
        local lib_path = [ path.make $(PTW32_LIB) ] ;
        local libname = pthread ;
        if <toolset>msvc in $(properties)
        {
            libname = $(libname)VC2.lib ;
        }
        if <toolset>gcc in $(properties)
        {
            libname = lib$(libname)GC2.a ;
        }
        lib_path = [ path.glob $(lib_path) : $(libname) ] ;
        if ! $(lib_path)
        {
            if  ! $(.notified)
            {
                echo "************************************************************" ;
                echo "Trying to build Boost.Thread with pthread support."           ;
                echo "But the library" $(libname) "could not be found in path"      ;
                echo $(PTW32_LIB)                                                   ;
                echo "************************************************************" ;
                .notified = true ;
            }
        }
        else 
        {
            result += <include>$(include_path) ;
            result += <library>$(lib_path) ;
        }
    }
    return $(result) ;
}

rule usage-requirements ( properties * )
{
    local result ;
    if <threadapi>pthread in $(properties)
    {
        result += <define>BOOST_THREAD_POSIX ;
        if <target-os>windows in $(properties)
        {
            result += [ win32_pthread_paths $(properties) ] ;
            # TODO: What is for static linking? Is the <library> also needed
            # in that case?
        }
    }
    return $(result) ;
}

rule requirements ( properties * )
{
    local result ;

    if <threadapi>pthread in $(properties)
    {
        result += <define>BOOST_THREAD_POSIX ;
        if <target-os>windows in $(properties) 
        {
            local paths = [ win32_pthread_paths $(properties) ] ;
            if $(paths)
            {
                result += $(paths) ;
            }
            else
            {
                result = <build>no ;
            }
        }
    }
    return $(result) ;
}

alias thread_sources
    : ## win32 sources ##
      win32/thread.cpp
      win32/exceptions.cpp
      win32/tss_dll.cpp
      win32/tss_pe.cpp
    : ## requirements ##
      <threadapi>win32
>>>>>>> 58368091
    ;

alias thread_sources
    : ## pthread sources ##
      pthread/thread.cpp
      pthread/exceptions.cpp
      pthread/once.cpp
    : ## requirements ##
      <threadapi>pthread
    ;

explicit thread_sources ;

lib boost_thread
    : thread_sources
    : <conditional>@requirements
    :
    : <link>shared:<define>BOOST_THREAD_USE_DLL=1
      <link>static:<define>BOOST_THREAD_USE_LIB=1
      <conditional>@usage-requirements
    ;<|MERGE_RESOLUTION|>--- conflicted
+++ resolved
@@ -46,22 +46,6 @@
     : default-build <threading>multi
     ;
 
-<<<<<<< HEAD
-CPP_SOURCES =  
-        barrier
-        condition
-        exceptions
-#        mutex
-#        once
-#        recursive_mutex
-#        read_write_mutex
-        thread
-        tss_hooks
-        tss_dll
-        tss_pe
-        tss
-        xtime
-=======
 local rule default_threadapi ( )
 {
     local api = pthread ;
@@ -201,7 +185,6 @@
       win32/tss_pe.cpp
     : ## requirements ##
       <threadapi>win32
->>>>>>> 58368091
     ;
 
 alias thread_sources
