--- conflicted
+++ resolved
@@ -10,11 +10,7 @@
 [h2 Overview]
 
 Imagine you want to parse an input string and build a `std::map<>` from it. For
-<<<<<<< HEAD
-something like that, matching a regular expression isn't enough. You want to 
-=======
 something like that, matching a regular expression isn't enough. You want to
->>>>>>> 58368091
 /do something/ when parts of your regular expression match. Xpressive lets
 you attach semantic actions to parts of your static regular expressions. This
 section shows you how.
@@ -40,11 +36,7 @@
         // and then stuff the result into a std::map<>
         sregex pair = ( (s1= +_w) >> "=>" >> (s2= +_d) )
             [ ref(result)[s1] = as<int>(s2) ];
-<<<<<<< HEAD
-        
-=======
-
->>>>>>> 58368091
+
         // Match one or more word/integer pairs, separated
         // by whitespace.
         sregex rx = pair >> *(+_s >> pair);
@@ -101,403 +93,6 @@
 the sub-expression to which the action is attached. For instance, you can use
 the following regex to match a bunch of digits, interpret them as an integer
 and assign the result to a local variable:
-<<<<<<< HEAD
-
-    int i = 0;
-    // Here, _ refers back to all the
-    // characters matched by (+_d)
-    sregex rex = (+_d)[ ref(i) = as<int>(_) ];
-
-[h3 Lazy Action Execution]
-
-What does it mean, exactly, to attach an action to part of a regular expression
-and perform a match? When does the action execute? If the action is part of a
-repeated sub-expression, does the action execute once or many times? And if the
-sub-expression initially matches, but ultimately fails because the rest of the
-regular expression fails to match, is the action executed at all?
-
-The answers are that actions are executed /lazily/. When a sub-expression
-matches a string, its action is placed on a queue, along with the current
-values of any sub-matches to which the action refers. If the match algorithm
-must backtrack, actions are popped off the queue as necessary. Only after the
-entire regex has matched successfully are the actions actually exeucted. They
-are executed all at once, in the order in which they were added to the queue,
-as the last step before _regex_match_ returns.
-
-For example, consider the following regex that increments a counter whenever
-it finds a digit.
-
-    int i = 0;
-    std::string str("1!2!3?");
-    // count the exciting digits, but not the
-    // questionable ones.
-    sregex rex = +( _d [ ++ref(i) ] >> '!' );
-    regex_search(str, rex);
-    assert( i  == 2 );
-
-The action `++ref(i)` is queued three times: once for each found digit. But
-it is only /executed/ twice: once for each digit that precedes a `'!'`
-character. When the `'?'` character is encountered, the match algorithm
-backtracks, removing the final action from the queue.
-
-[h3 Lazy Functions]
-
-So far, we've seen how to write semantic actions consisting of variables and
-operators. But what if you want to be able to call a function from a semantic
-action? Xpressive provides a mechanism to do this.
-
-The first step is to define a function object type. Here, for instance, is a 
-function object type that calls `push()` on its argument:
-
-    struct push_impl
-    {
-        // Result type, needed for tr1::result_of
-        typedef void result_type;
-
-        template<typename Sequence, typename Value>
-        void operator()(Sequence &seq, Value const &val) const
-        {
-            seq.push(val);
-        }
-    };
-
-The next step is to use xpressive's `function<>` template to define a function
-object named `push`:
-
-    // Global "push" function object.
-    function<push_impl>::type const push = {{}};
-
-The initialization looks a bit odd, but this is because `push` is being 
-statically initialized. That means it doesn't need to be constructed
-at runtime. We can use `push` in semantic actions as follows:
-
-    std::stack<int> ints;
-    // Match digits, cast them to an int
-    // and push it on the stack.
-    sregex rex = (+_d)[push(ref(ints), as<int>(_))];
-
-You'll notice that doing it this way causes member function invocations
-to look like ordinary function invocations. You can choose to write your
-semantic action in a different way that makes it look a bit more like
-a member function call:
-
-    sregex rex = (+_d)[ref(ints)->*push(as<int>(_))];
-
-Xpressive recognizes the use of the `->*` and treats this expression
-exactly the same as the one above.
-
-When your function object must return a type that depends on its
-arguments, you can use a `result<>` member template instead of the
-`result_type` typedef. Here, for example, is a `first` function object
-that returns the `first` member of a `std::pair<>` or _sub_match_:
-
-    // Function object that returns the 
-    // first element of a pair.
-    struct first_impl
-    {
-        template<typename Sig> struct result {};
-
-        template<typename This, typename Pair>
-        struct result<This(Pair)>
-        {
-            typedef typename remove_reference<Pair>
-                ::type::first_type type;
-        };
-
-        template<typename Pair>
-        typename Pair::first_type
-        operator()(Pair const &p) const
-        {
-            return p.first;
-        }
-    };
-
-    // OK, use as first(s1) to get the begin iterator
-    // of the sub-match referred to by s1.    
-    function<first_impl> const first = {{}};
-
-[h3 Referring to Local Variables]
-
-As we've seen in the examples above, we can refer to local variables within
-an actions using `xpressive::ref()`. Any such variables are held by reference
-by the regular expression, and care should be taken to avoid letting those
-references dangle. For instance, in the following code, the reference to `i`
-is left to dangle when `bad_voodoo()` returns:
-
-    sregex bad_voodoo()
-    {
-        int i = 0;
-        sregex rex = +( _d [ ++ref(i) ] >> '!' );
-        // ERROR! rex refers by reference to a local
-        // variable, which will dangle after bad_voodoo()
-        // returns.
-        return rex;
-    }
-
-When writing semantic actions, it is your responsibility to make sure that
-all the references do not dangle. One way to do that would be to make the
-variables shared pointers that are held by the regex by value.
-
-    sregex good_voodoo(boost::shared_ptr<int> pi)
-    {
-        // Use val() to hold the shared_ptr by value:
-        sregex rex = +( _d [ ++*val(pi) ] >> '!' );
-        // OK, rex holds a reference count to the integer.
-        return rex;
-    }
-
-In the above code, we use `xpressive::val()` to hold the shared pointer by
-value. That's not normally necessary because local variables appearing in 
-actions are held by value by default, but in this case, it is necessary. Had
-we written the action as `++*pi`, it would have executed immediately. That's
-because `++*pi` is not an expression template, but `++*val(pi)` is.
-
-It can be tedious to wrap all your variables in `ref()` and `val()` in your
-semantic actions. Xpressive provides the `reference<>` and `value<>` templates
-to make things easier. The following table shows the equivalencies:
-
-[table reference<> and value<>
-[[This ...][... is equivalent to this ...]]
-[[``int i = 0;
-
-sregex rex = +( _d [ ++ref(i) ] >> '!' );``][``int i = 0;
-reference<int> ri(i);
-sregex rex = +( _d [ ++ri ] >> '!' );``]]
-[[``boost::shared_ptr<int> pi(new int(0));
-
-sregex rex = +( _d [ ++*val(pi) ] >> '!' );``][``boost::shared_ptr<int> pi(new int(0));
-value<boost::shared_ptr<int> > vpi(pi);
-sregex rex = +( _d [ ++*vpi ] >> '!' );``]]
-]
-
-As you can see, when using `reference<>`, you need to first declare a local
-variable and then declare a `reference<>` to it. These two steps can be combined
-into one using `local<>`. 
-
-[table local<> vs. reference<>
-[[This ...][... is equivalent to this ...]]
-[[``local<int> i(0);
-
-sregex rex = +( _d [ ++i ] >> '!' );``][``int i = 0;
-reference<int> ri(i);
-sregex rex = +( _d [ ++ri ] >> '!' );``]]
-]
-
-We can use `local<>` to rewrite the above example as follows:
-
-    local<int> i(0);
-    std::string str("1!2!3?");
-    // count the exciting digits, but not the
-    // questionable ones.
-    sregex rex = +( _d [ ++i ] >> '!' );
-    regex_search(str, rex);
-    assert( i.get() == 2 );
-
-Notice that we use `local<>::get()` to access the value of the local
-variable. Also, beware that `local<>` can be used to create a dangling
-reference, just as `reference<>` can.
-
-[h3 Referring to Non-Local Variables]
-
-In the beginning of this
-section, we used a regex with a semantic action to parse a string of
-word/integer pairs and stuff them into a `std::map<>`. That required that
-the map and the regex be defined together and used before either could
-go out of scope. What if we wanted to define the regex once and use it
-to fill lots of different maps? We would rather pass the map into the
-_regex_match_ algorithm rather than embed a reference to it directly in
-the regex object. What we can do instead is define a placeholder and use
-that in the semantic action instead of the map itself. Later, when we
-call one of the regex algorithms, we can bind the reference to an actual
-map object. The following code shows how.
-    
-    // Define a placeholder for a map object:
-    placeholder<std::map<std::string, int> > _map;
-    
-    // Match a word and an integer, separated by =>,
-    // and then stuff the result into a std::map<>
-    sregex pair = ( (s1= +_w) >> "=>" >> (s2= +_d) )
-        [ _map[s1] = as<int>(s2) ];
-    
-    // Match one or more word/integer pairs, separated
-    // by whitespace.
-    sregex rx = pair >> *(+_s >> pair);
-
-    // The string to parse
-    std::string str("aaa=>1 bbb=>23 ccc=>456");
-
-    // Here is the actual map to fill in:
-    std::map<std::string, int> result;
-    
-    // Bind the _map placeholder to the actual map
-    smatch what;
-    what.let( _map = result );
-
-    // Execute the match and fill in result map
-    if(regex_match(str, what, rx))
-    {
-        std::cout << result["aaa"] << '\n';
-        std::cout << result["bbb"] << '\n';
-        std::cout << result["ccc"] << '\n';
-    }
-
-This program displays:
-
-[pre
-1
-23
-456
-]
-
-We use `placeholder<>` here to define `_map`, which stands in for a 
-`std::map<>` variable. We can use the placeholder in the semantic action as if
-it were a map. Then, we define a _match_results_ struct and bind an actual map
-to the placeholder with "`what.let( _map = result );`". The _regex_match_ call 
-behaves as if the placeholder in the semantic action had been replaced with a
-reference to `result`.
-
-[note Placeholders in semantic actions are not /actually/ replaced at runtime
-with references to variables. The regex object is never mutated in any way
-during any of the regex algorithms, so they are safe to use in multiple
-threads.]
-
-The syntax for late-bound action arguments is a little different if you are
-using _regex_iterator_ or _regex_token_iterator_. The regex iterators accept
-an extra constructor parameter for specifying the argument bindings. There is
-a `let()` function that you can use to bind variables to their placeholders.
-The following code demonstrates how.
-
-    // Define a placeholder for a map object:
-    placeholder<std::map<std::string, int> > _map;
-    
-    // Match a word and an integer, separated by =>,
-    // and then stuff the result into a std::map<>
-    sregex pair = ( (s1= +_w) >> "=>" >> (s2= +_d) )
-        [ _map[s1] = as<int>(s2) ];
-    
-    // The string to parse
-    std::string str("aaa=>1 bbb=>23 ccc=>456");
-    
-    // Here is the actual map to fill in:
-    std::map<std::string, int> result;
-    
-    // Create a regex_iterator to find all the matches
-    sregex_iterator it(str.begin(), str.end(), pair, let(_map=result));
-    sregex_iterator end;
-    
-    // step through all the matches, and fill in
-    // the result map
-    while(it != end)
-        ++it;
-    
-    std::cout << result["aaa"] << '\n';
-    std::cout << result["bbb"] << '\n';
-    std::cout << result["ccc"] << '\n';
-
-This program displays:
-
-[pre
-1
-23
-456
-]
-
-[h2 User-Defined Assertions]
-
-You are probably already familiar with regular expression /assertions/. In
-Perl, some examples are the [^^] and [^$] assertions, which you can use to
-match the beginning and end of a string, respectively. Xpressive lets you 
-define your own assertions. A custom assertion is a contition which must be
-true at a point in the match in order for the match to succeed. You can check
-a custom assertion with xpressive's _check_ function.
-
-There are a couple of ways to define a custom assertion. The simplest is to
-use a function object. Let's say that you want to ensure that a sub-expression
-matches a sub-string that is either 3 or 6 characters long. The following
-struct defines such a predicate:
-
-    // A predicate that is true IFF a sub-match is
-    // either 3 or 6 characters long.
-    struct three_or_six
-    {
-        bool operator()(ssub_match const &sub) const
-        {
-            return sub.length() == 3 || sub.length() == 6;
-        }
-    };
-
-You can use this predicate within a regular expression as follows:
-
-    // match words of 3 characters or 6 characters.
-    sregex rx = (bow >> +_w >> eow)[ check(three_or_six()) ] ;
-
-The above regular expression will find whole words that are either 3 or 6
-characters long. The `three_or_six` predicate accepts a _sub_match_ that refers
-back to the part of the string matched by the sub-expression to which the
-custom assertion is attached.
-
-[note The custom assertion participates in determining whether the match
-succeeds or fails. Unlike actions, which execute lazily, custom assertions
-execute immediately while the regex engine is searching for a match.]
-
-Custom assertions can also be defined inline using the same syntax as for
-semantic actions. Below is the same custom assertion written inline:
-
-    // match words of 3 characters or 6 characters.
-    sregex rx = (bow >> +_w >> eow)[ check(length(_)==3 || length(_)==6) ] ;
-
-In the above, `length()` is a lazy function that calls the `length()` member
-function of its argument, and `_` is a placeholder that receives the 
-`sub_match`.
-
-Once you get the hang of writing custom assertions inline, they can be
-very powerful. For example, you can write a regular expression that
-only matches valid dates (for some suitably liberal definition of the
-term ["valid]).
-
-    int const days_per_month[] =
-        {31, 29, 31, 30, 31, 30, 31, 31, 30, 31, 31, 31};
-
-    mark_tag month(1), day(2);
-    // find a valid date of the form month/day/year.
-    sregex date = 
-        (
-            // Month must be between 1 and 12 inclusive
-            (month= _d >> !_d)     [ check(as<int>(_) >= 1
-                                        && as<int>(_) <= 12) ]
-        >>  '/'
-            // Day must be between 1 and 31 inclusive
-        >>  (day=   _d >> !_d)     [ check(as<int>(_) >= 1
-                                        && as<int>(_) <= 31) ]
-        >>  '/'
-            // Only consider years between 1970 and 2038
-        >>  (_d >> _d >> _d >> _d) [ check(as<int>(_) >= 1970
-                                        && as<int>(_) <= 2038) ]
-        )
-        // Ensure the month actually has that many days!
-        [ check( ref(days_per_month)[as<int>(month)-1] >= as<int>(day) ) ]
-    ;
-
-    smatch what;
-    std::string str("99/99/9999 2/30/2006 2/28/2006");
-
-    if(regex_search(str, what, date))
-    {
-        std::cout << what[0] << std::endl;
-    }
-
-The above program prints out the following:
-
-[pre
-2/28/2006
-]
-
-Notice how the inline custom assertions are used to range-check the values for
-the month, day and year. The regular expression doesn't match `"99/99/9999"` or
-`"2/30/2006"` because they are not valid dates. (There is no 99th month, and
-February doesn't have 30 days.)
-
-=======
 
     int i = 0;
     // Here, _ refers back to all the
@@ -920,5 +515,4 @@
 `"2/30/2006"` because they are not valid dates. (There is no 99th month, and
 February doesn't have 30 days.)
 
->>>>>>> 58368091
 [endsect]