--- conflicted
+++ resolved
@@ -1,140 +1,5 @@
 <?xml version="1.0" encoding="Windows-1252"?>
 <VisualStudioProject
-<<<<<<< HEAD
-   ProjectType="Visual C++"
-   Version="7.10"
-   Name="doc_move_containers"
-   ProjectGUID="{58C1B183-0296-EA42-EF04-005120054104}"
-   Keyword="Win32Proj">
-   <Platforms>
-      <Platform
-         Name="Win32"/>
-   </Platforms>
-   <Configurations>
-      <Configuration
-         Name="Debug|Win32"
-         OutputDirectory="../../Bin/Win32/Debug"
-         IntermediateDirectory="Debug/doc_move_containers"
-         ConfigurationType="1"
-         CharacterSet="2">
-         <Tool
-            Name="VCCLCompilerTool"
-            Optimization="0"
-            AdditionalIncludeDirectories="../../../.."
-            PreprocessorDefinitions="WIN32;_DEBUG;_CONSOLE;BOOST_DATE_TIME_NO_LIB"
-            MinimalRebuild="TRUE"
-            BasicRuntimeChecks="3"
-            RuntimeLibrary="3"
-				ForceConformanceInForLoopScope="TRUE"
-            UsePrecompiledHeader="0"
-            WarningLevel="3"
-            Detect64BitPortabilityProblems="TRUE"
-            DebugInformationFormat="3"/>
-         <Tool
-            Name="VCCustomBuildTool"/>
-         <Tool
-            Name="VCLinkerTool"
-            AdditionalDependencies="winmm.lib"
-            OutputFile="$(OutDir)/doc_move_containers_d.exe"
-            LinkIncremental="1"
-            AdditionalLibraryDirectories="../../../../stage/lib"
-            GenerateDebugInformation="TRUE"
-            ProgramDatabaseFile="$(OutDir)/doc_move_containers.pdb"
-            SubSystem="1"
-            TargetMachine="1"
-            FixedBaseAddress="1"/>
-         <Tool
-            Name="VCMIDLTool"/>
-         <Tool
-            Name="VCPostBuildEventTool"/>
-         <Tool
-            Name="VCPreBuildEventTool"/>
-         <Tool
-            Name="VCPreLinkEventTool"/>
-         <Tool
-            Name="VCResourceCompilerTool"/>
-         <Tool
-            Name="VCWebServiceProxyGeneratorTool"/>
-         <Tool
-            Name="VCXMLDataGeneratorTool"/>
-         <Tool
-            Name="VCWebDeploymentTool"/>
-         <Tool
-            Name="VCManagedWrapperGeneratorTool"/>
-         <Tool
-            Name="VCAuxiliaryManagedWrapperGeneratorTool"/>
-      </Configuration>
-      <Configuration
-         Name="Release|Win32"
-         OutputDirectory="../../Bin/Win32/Release"
-         IntermediateDirectory="Release/doc_move_containers"
-         ConfigurationType="1"
-         CharacterSet="2">
-         <Tool
-            Name="VCCLCompilerTool"
-            AdditionalIncludeDirectories="../../../.."
-            PreprocessorDefinitions="WIN32;NDEBUG;_CONSOLE;BOOST_DATE_TIME_NO_LIB"
-            RuntimeLibrary="2"
-				ForceConformanceInForLoopScope="TRUE"
-            UsePrecompiledHeader="0"
-            WarningLevel="3"
-            Detect64BitPortabilityProblems="TRUE"
-            DebugInformationFormat="0"/>
-         <Tool
-            Name="VCCustomBuildTool"/>
-         <Tool
-            Name="VCLinkerTool"
-            AdditionalDependencies="winmm.lib"
-            OutputFile="$(OutDir)/doc_move_containers.exe"
-            LinkIncremental="1"
-            AdditionalLibraryDirectories="../../../../stage/lib"
-            GenerateDebugInformation="TRUE"
-            SubSystem="1"
-            OptimizeReferences="2"
-            EnableCOMDATFolding="2"
-            TargetMachine="1"/>
-         <Tool
-            Name="VCMIDLTool"/>
-         <Tool
-            Name="VCPostBuildEventTool"/>
-         <Tool
-            Name="VCPreBuildEventTool"/>
-         <Tool
-            Name="VCPreLinkEventTool"/>
-         <Tool
-            Name="VCResourceCompilerTool"/>
-         <Tool
-            Name="VCWebServiceProxyGeneratorTool"/>
-         <Tool
-            Name="VCXMLDataGeneratorTool"/>
-         <Tool
-            Name="VCWebDeploymentTool"/>
-         <Tool
-            Name="VCManagedWrapperGeneratorTool"/>
-         <Tool
-            Name="VCAuxiliaryManagedWrapperGeneratorTool"/>
-      </Configuration>
-   </Configurations>
-   <References>
-   </References>
-   <Files>
-      <Filter
-         Name="Source Files"
-         Filter="cpp;c;cxx;def;odl;idl;hpj;bat;asm;asmx"
-         UniqueIdentifier="{4B12FE71-D58A-4067-A636-FBE552FEA3A2}">
-         <File
-            RelativePath="..\..\example\doc_move_containers.cpp">
-         </File>
-      </Filter>
-      <Filter
-         Name="Header Files"
-         Filter="h;hpp;hxx;hm;inl;inc;xsd"
-         UniqueIdentifier="{942CA380-C57A-16A6-4764-625A25BD78FB}">
-      </Filter>
-   </Files>
-   <Globals>
-   </Globals>
-=======
 	ProjectType="Visual C++"
 	Version="7.10"
 	Name="doc_move_containers"
@@ -270,5 +135,4 @@
 	</Files>
 	<Globals>
 	</Globals>
->>>>>>> 58368091
 </VisualStudioProject>