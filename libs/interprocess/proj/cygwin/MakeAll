--- conflicted
+++ resolved
@@ -1,44 +1,3 @@
-<<<<<<< HEAD
-
-ifndef CC
-CC=g++
-endif
-
-BOOST_ROOT=../../../..
-
-INTERPROCESS_CPP := $(wildcard ../../src/*.cpp)
-INTERPROCESS_OBJ := $(patsubst ../../src/%.cpp, lib_%.o, $(INTERPROCESS_CPP))
-
-INTERPROCESSTEST_CPP := $(wildcard ../../test/*.cpp)
-INTERPROCESSTEST_OUT := $(patsubst ../../test/%.cpp, ../../bin/cygwin/test_%.out, $(INTERPROCESSTEST_CPP))
-
-INTERPROCESSEXAMPLE_CPP := $(wildcard ../../example/*.cpp)
-INTERPROCESSEXAMPLE_OUT := $(patsubst ../../example/%.cpp, ../../bin/cygwin/ex_%.out, $(INTERPROCESSEXAMPLE_CPP))
-
-INTERPROCESSEXAMPLE_CPP := $(wildcard ../../example/*.cpp)
-INTERPROCESSEXAMPLE_OUT := $(patsubst ../../example/%.cpp, ../../bin/cygwin/ex__%.out, $(INTERPROCESSEXAMPLE_CPP))
-
-LIBDIR:= ../../../../stage/lib
-
-.PHONY: createdir clean
- 
-all: createdir $(INTERPROCESSEXAMPLE_OUT) $(INTERPROCESSTEST_OUT) $(INTERPROCESSEXAMPLE_OUT)
-	@cd .
-
-createdir:
-	@mkdir -p ../../bin/cygwin
-
-../../bin/cygwin/test_%.out: ../../test/%.cpp 
-	$(CC) -g $< -Wall -DBOOST_DATE_TIME_NO_LIB -L$(LIBDIR) -lboost_thread-gcc-mt -I$(BOOST_ROOT) -lstdc++ -o $@
-
-../../bin/cygwin/ex_%.out: ../../example/%.cpp 
-	$(CC) -g $< -Wall -DBOOST_DATE_TIME_NO_LIB -L$(LIBDIR)-lboost_thread-gcc-mt -I$(BOOST_ROOT) -lstdc++ -o $@
-
-
-clean:
-	rm -f *.o
-	rm -f ../../bin/cygwin/*
-=======
 
 ifndef CC
 CC=g++
@@ -71,5 +30,4 @@
 
 clean:
 	rm -f *.o
-	rm -f ../../bin/cygwin/*
->>>>>>> 58368091
+	rm -f ../../bin/cygwin/*