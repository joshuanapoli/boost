--- conflicted
+++ resolved
@@ -543,14 +543,7 @@
 
     if (docstring_options::show_cpp_signatures_)
     {
-<<<<<<< HEAD
-//        if(len(_doc))
-//            _doc += "\n"+str(reinterpret_cast<const char*>(detail::cpp_signature_tag));
-//        else
-            _doc += str(reinterpret_cast<const char*>(detail::cpp_signature_tag));
-=======
         _doc += str(const_cast<const char*>(detail::cpp_signature_tag));
->>>>>>> 58368091
     }
     if(_doc)
     {    
