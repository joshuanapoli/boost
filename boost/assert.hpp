--- conflicted
+++ resolved
@@ -119,17 +119,8 @@
               << "***** Internal Program Error - assertion (" << expr << ") failed in "
               << function << ":\n"
               << file << '(' << line << "): " << msg << std::endl;
-<<<<<<< HEAD
 #endif
-			#ifdef UNDER_CE
-				// The Windows CE CRT library does not have abort() so use exit(-1) instead.
-				std::exit(-1);
-			#else
-				std::abort();
-			#endif
-=======
             std::abort();
->>>>>>> 133332e8
           }
         } // detail
       } // assertion
