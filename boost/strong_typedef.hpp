--- conflicted
+++ resolved
@@ -14,46 +14,6 @@
 #  warning "This header is deprecated. Please use: boost/serialization/strong_typedef.hpp"
 #endif
 
-<<<<<<< HEAD
-#if !defined(__BORLANDC__) || __BORLANDC__ >= 0x590
-    #define BOOST_STRONG_TYPEDEF(T, D)                              \
-    struct D                                                        \
-        : boost::totally_ordered1< D                                \
-        , boost::totally_ordered2< D, T                             \
-        > >                                                         \
-    {                                                               \
-        T t;                                                        \
-        explicit D(const T t_) : t(t_) {};                          \
-        D(){};                                                      \
-        D(const D & t_) : t(t_.t){}                                 \
-        D & operator=(const D & rhs) { t = rhs.t; return *this;}    \
-        D & operator=(const T & rhs) { t = rhs; return *this;}      \
-        operator const T & () const {return t; }                    \
-        operator T & () { return t; }                               \
-        bool operator==(const D & rhs) const { return t == rhs.t; } \
-        bool operator<(const D & rhs) const { return t < rhs.t; }   \
-    };
-#else
-    #define BOOST_STRONG_TYPEDEF(T, D)                              \
-    struct D                                                        \
-        : boost::totally_ordered1< D                                \
-        , boost::totally_ordered2< D, T                             \
-        > >                                                         \
-    {                                                               \
-        T t;                                                        \
-        explicit D(const T t_) : t(t_) {};                          \
-        D(){};                                                      \
-        D(const D & t_) : t(t_.t){}                                 \
-        D & operator=(const D & rhs) { t = rhs.t; return *this;}    \
-        D & operator=(const T & rhs) { t = rhs; return *this;}      \
-        /*operator const T & () const {return t; }*/                \
-        operator T & () { return t; }                               \
-        bool operator==(const D & rhs) const { return t == rhs.t; } \
-        bool operator<(const D & rhs) const { return t < rhs.t; }   \
-    };
-#endif // !defined(__BORLANDC)
-=======
 #include <boost/serialization/pfto.hpp>
->>>>>>> 58368091
 
 #endif // BOOST_STRONG_TYPEDEF_HPP