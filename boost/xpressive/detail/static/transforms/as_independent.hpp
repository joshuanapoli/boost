--- conflicted
+++ resolved
@@ -113,13 +113,8 @@
         };
 
         template<typename Expr, typename State, typename Visitor>
-<<<<<<< HEAD
-        static typename apply<Expr, State, Visitor>::type
-        call(Expr const &expr, State const &, Visitor &visitor)
-=======
         typename result<void(Expr, State, Visitor)>::type
         operator ()(Expr const &expr, State const &, Visitor &visitor) const
->>>>>>> 58368091
         {
             typedef result<void(Expr, State, Visitor)> result_type;
             int i = 0;
@@ -154,13 +149,8 @@
         };
 
         template<typename Expr, typename State, typename Visitor>
-<<<<<<< HEAD
-        static typename apply<Expr, State, Visitor>::type
-        call(Expr const &expr, State const &, Visitor &visitor)
-=======
         typename result<void(Expr, State, Visitor)>::type
         operator ()(Expr const &expr, State const &, Visitor &visitor) const
->>>>>>> 58368091
         {
             typedef typename result<void(Expr, State, Visitor)>::xpr_type xpr_type;
             int i = 0;
@@ -193,13 +183,8 @@
         };
 
         template<typename Expr, typename State, typename Visitor>
-<<<<<<< HEAD
-        static typename apply<Expr, State, Visitor>::type
-        call(Expr const &expr, State const &, Visitor &visitor)
-=======
         typename result<void(Expr, State, Visitor)>::type
         operator ()(Expr const &expr, State const &, Visitor &visitor) const
->>>>>>> 58368091
         {
             int i = 0;
             return typename result<void(Expr, State, Visitor)>::type(
