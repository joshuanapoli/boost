--- conflicted
+++ resolved
@@ -21,11 +21,7 @@
 # pragma once
 #endif
 
-<<<<<<< HEAD
-#include <boost/range/result_iterator.hpp>
-=======
 #include <boost/noncopyable.hpp>
->>>>>>> 58368091
 #include <boost/range/begin.hpp>
 #include <boost/range/end.hpp>
 #include <boost/range/value_type.hpp>
@@ -44,13 +40,8 @@
         typedef typename range_value<Map>::type::first_type key_type;
         typedef typename range_value<Map>::type::second_type value_type;
         typedef typename range_value<key_type>::type char_type;
-<<<<<<< HEAD
-        typedef typename range_result_iterator<Map const>::type iterator;
-        typedef typename range_result_iterator<key_type const>::type key_iterator;
-=======
         typedef typename range_const_iterator<Map>::type iterator;
         typedef typename range_const_iterator<key_type>::type key_iterator;
->>>>>>> 58368091
         typedef value_type const *result_type;
 
         // copies of this symbol table share the TST
