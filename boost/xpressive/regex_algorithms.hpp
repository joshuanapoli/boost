///////////////////////////////////////////////////////////////////////////////
/// \file regex_algorithms.hpp
/// Contains the regex_match(), regex_search() and regex_replace() algorithms.
//
//  Copyright 2008 Eric Niebler. Distributed under the Boost
//  Software License, Version 1.0. (See accompanying file
//  LICENSE_1_0.txt or copy at http://www.boost.org/LICENSE_1_0.txt)

#ifndef BOOST_XPRESSIVE_ALGORITHMS_HPP_EAN_10_04_2005
#define BOOST_XPRESSIVE_ALGORITHMS_HPP_EAN_10_04_2005

// MS compatible compilers support #pragma once
#if defined(_MSC_VER) && (_MSC_VER >= 1020)
# pragma once
#endif

#include <string>
#include <iterator>
#include <boost/mpl/or.hpp>
#include <boost/range/end.hpp>
#include <boost/range/begin.hpp>
#include <boost/mpl/identity.hpp>
#include <boost/utility/enable_if.hpp>
#include <boost/type_traits/add_const.hpp>
#include <boost/type_traits/is_pointer.hpp>
#include <boost/type_traits/remove_const.hpp>
#include <boost/xpressive/match_results.hpp>
#include <boost/xpressive/detail/detail_fwd.hpp>
#include <boost/xpressive/detail/core/state.hpp>
#include <boost/xpressive/detail/utility/save_restore.hpp>

/// INTERNAL ONLY
///
#define BOOST_XPR_NONDEDUCED_TYPE_(x) typename mpl::identity<x>::type

namespace boost { namespace xpressive
{

///////////////////////////////////////////////////////////////////////////////
// regex_match
///////////////////////////////////////////////////////////////////////////////

/// \brief See if a regex matches a sequence from beginning to end.
///
/// Determines whether there is an exact match between the regular expression \c re,
/// and all of the sequence <tt>[begin, end)</tt>.
///
/// \pre Type \c BidiIter meets the requirements of a Bidirectional Iterator (24.1.4).
/// \pre <tt>[begin,end)</tt> denotes a valid iterator range.
/// \param begin The beginning of the sequence.
/// \param end The end of the sequence.
/// \param what The \c match_results struct into which the sub_matches will be written
/// \param re The regular expression object to use
/// \param flags Optional match flags, used to control how the expression is matched 
///        against the sequence. (See \c match_flag_type.)
/// \return \c true if a match is found, \c false otherwise
/// \throw \c regex_error on stack exhaustion
template<typename BidiIter>
inline bool regex_match
(
    BOOST_XPR_NONDEDUCED_TYPE_(BidiIter) begin
  , BOOST_XPR_NONDEDUCED_TYPE_(BidiIter) end
  , match_results<BidiIter> &what
  , basic_regex<BidiIter> const &re
  , regex_constants::match_flag_type flags = regex_constants::match_default
)
{
    typedef detail::core_access<BidiIter> access;

    // an invlid regex matches nothing
    if(!access::invalid(re))
    {
        // the state object holds matching state and
        // is passed by reference to all the matchers
        detail::match_state<BidiIter> state(begin, end, what, *access::get_regex_impl(re), flags);
        state.flags_.match_all_ = true;
        state.sub_match(0).begin_ = begin;

        if(access::match(re, state))
        {
            access::set_prefix_suffix(what, begin, end);
            return true;
        }

        // handle partial matches
        else if(state.found_partial_match_ && 0 != (flags & regex_constants::match_partial))
        {
            state.set_partial_match();
            return true;
        }
    }

    access::reset(what);
    return false;
}

/// \overload
///
template<typename BidiIter>
inline bool regex_match
(
    BOOST_XPR_NONDEDUCED_TYPE_(BidiIter) begin
  , BOOST_XPR_NONDEDUCED_TYPE_(BidiIter) end
  , basic_regex<BidiIter> const &re
  , regex_constants::match_flag_type flags = regex_constants::match_default
)
{
    // BUGBUG this is inefficient
    match_results<BidiIter> what;
    return xpressive::regex_match(begin, end, what, re, flags);
}

/// \overload
///
template<typename Char>
inline bool regex_match
(
    BOOST_XPR_NONDEDUCED_TYPE_(Char) *begin
  , match_results<Char *> &what
  , basic_regex<Char *> const &re
  , regex_constants::match_flag_type flags = regex_constants::match_default
)
{
    // BUGBUG this is inefficient
    typedef typename remove_const<Char>::type char_type;
    Char *end = begin + std::char_traits<char_type>::length(begin);
    return xpressive::regex_match(begin, end, what, re, flags);
}

/// \overload
///
template<typename BidiRange, typename BidiIter>
inline bool regex_match
(
    BidiRange &rng
  , match_results<BidiIter> &what
  , basic_regex<BidiIter> const &re
  , regex_constants::match_flag_type flags = regex_constants::match_default
  , typename disable_if<detail::is_char_ptr<BidiRange> >::type * = 0
)
{
    // Note that the result iterator of the range must be convertible
    // to BidiIter here.
    BidiIter begin = boost::begin(rng), end = boost::end(rng);
    return xpressive::regex_match(begin, end, what, re, flags);
}

/// \overload
///
template<typename BidiRange, typename BidiIter>
inline bool regex_match
(
    BidiRange const &rng
  , match_results<BidiIter> &what
  , basic_regex<BidiIter> const &re
  , regex_constants::match_flag_type flags = regex_constants::match_default
  , typename disable_if<detail::is_char_ptr<BidiRange> >::type * = 0
)
{
    // Note that the result iterator of the range must be convertible
    // to BidiIter here.
    BidiIter begin = boost::begin(rng), end = boost::end(rng);
    return xpressive::regex_match(begin, end, what, re, flags);
}

/// \overload
///
template<typename Char>
inline bool regex_match
(
    BOOST_XPR_NONDEDUCED_TYPE_(Char) *begin
  , basic_regex<Char *> const &re
  , regex_constants::match_flag_type flags = regex_constants::match_default
)
{
    // BUGBUG this is inefficient
    match_results<Char *> what;
    return xpressive::regex_match(begin, what, re, flags);
}

/// \overload
///
template<typename BidiRange, typename BidiIter>
inline bool regex_match
(
    BidiRange &rng
  , basic_regex<BidiIter> const &re
  , regex_constants::match_flag_type flags = regex_constants::match_default
  , typename disable_if<detail::is_char_ptr<BidiRange> >::type * = 0
)
{
    // BUGBUG this is inefficient
    match_results<BidiIter> what;
    return xpressive::regex_match(rng, what, re, flags);
}

/// \overload
///
template<typename BidiRange, typename BidiIter>
inline bool regex_match
(
    BidiRange const &rng
  , basic_regex<BidiIter> const &re
  , regex_constants::match_flag_type flags = regex_constants::match_default
  , typename disable_if<detail::is_char_ptr<BidiRange> >::type * = 0
)
{
    // BUGBUG this is inefficient
    match_results<BidiIter> what;
    return xpressive::regex_match(rng, what, re, flags);
}


///////////////////////////////////////////////////////////////////////////////
// regex_search
///////////////////////////////////////////////////////////////////////////////

namespace detail
{
///////////////////////////////////////////////////////////////////////////////
// regex_search_impl
template<typename BidiIter>
inline bool regex_search_impl
(
    match_state<BidiIter> &state
  , basic_regex<BidiIter> const &re
  , bool not_initial_null = false
)
{
    typedef core_access<BidiIter> access;
    typedef typename iterator_value<BidiIter>::type char_type;
    match_results<BidiIter> &what = *state.context_.results_ptr_;

    // an invlid regex matches nothing
    if(!access::invalid(re))
    {
        bool const partial_ok = state.flags_.match_partial_;
        save_restore<bool> not_null(state.flags_.match_not_null_, state.flags_.match_not_null_ || not_initial_null);
        state.flags_.match_prev_avail_ = state.flags_.match_prev_avail_ || !state.bos();

        regex_impl<BidiIter> const &impl = *access::get_regex_impl(re);
        BidiIter const begin = state.cur_, end = state.end_;
        BidiIter &sub0begin = state.sub_match(0).begin_;
        sub0begin = state.cur_;

        // If match_continuous is set, we only need to check for a match at the current position
        if(state.flags_.match_continuous_)
        {
            if(access::match(re, state))
            {
                access::set_prefix_suffix(what, begin, end);
                return true;
            }

            // handle partial matches
            else if(partial_ok && state.found_partial_match_)
            {
                state.set_partial_match();
                return true;
            }
        }

        // If we have a finder, use it to find where a potential match can start
        else if(impl.finder_ && (!partial_ok || impl.finder_->ok_for_partial_matches()))
        {
            finder<BidiIter> const &find = *impl.finder_;
            if(find(state))
            {
                if(state.cur_ != begin)
                {
                    not_null.restore();
                }

                do
                {
                    sub0begin = state.cur_;
                    if(access::match(re, state))
                    {
                        access::set_prefix_suffix(what, begin, end);
                        return true;
                    }

                    // handle partial matches
                    else if(partial_ok && state.found_partial_match_)
                    {
                        state.set_partial_match();
                        return true;
                    }

                    BOOST_ASSERT(state.cur_ == sub0begin);
                    not_null.restore();
                }
                while(state.cur_ != state.end_ && (++state.cur_, find(state)));
            }
        }

        // Otherwise, use brute force search at every position.
        else
        {
            for(;;)
            {
                if(access::match(re, state))
                {
                    access::set_prefix_suffix(what, begin, end);
                    return true;
                }

                // handle partial matches
                else if(partial_ok && state.found_partial_match_)
                {
                    state.set_partial_match();
                    return true;
                }

                else if(end == sub0begin)
                {
                    break;
                }

                BOOST_ASSERT(state.cur_ == sub0begin);
                state.cur_ = ++sub0begin;
                not_null.restore();
            }
        }
    }

    access::reset(what);
    return false;
}
} // namespace detail


/// \brief Determines whether there is some sub-sequence within <tt>[begin,end)</tt>
/// that matches the regular expression \c re.
///
/// Determines whether there is some sub-sequence within <tt>[begin,end)</tt> that matches
/// the regular expression \c re.
///
/// \pre Type \c BidiIter meets the requirements of a Bidirectional Iterator (24.1.4).
/// \pre <tt>[begin,end)</tt> denotes a valid iterator range.
/// \param begin The beginning of the sequence
/// \param end The end of the sequence
/// \param what The \c match_results struct into which the sub_matches will be written
/// \param re The regular expression object to use
/// \param flags Optional match flags, used to control how the expression is matched against
///        the sequence. (See \c match_flag_type.)
/// \return \c true if a match is found, \c false otherwise
/// \throw \c regex_error on stack exhaustion
template<typename BidiIter>
inline bool regex_search
(
    BOOST_XPR_NONDEDUCED_TYPE_(BidiIter) begin
  , BOOST_XPR_NONDEDUCED_TYPE_(BidiIter) end
  , match_results<BidiIter> &what
  , basic_regex<BidiIter> const &re
  , regex_constants::match_flag_type flags = regex_constants::match_default
)
{
    typedef detail::core_access<BidiIter> access;

    // an invlid regex matches nothing
    if(!access::invalid(re))
    {
        // the state object holds matching state and
        // is passed by reference to all the matchers
        detail::match_state<BidiIter> state(begin, end, what, *access::get_regex_impl(re), flags);
        return detail::regex_search_impl(state, re);
    }

    access::reset(what);
    return false;
}

/// \overload
///
template<typename BidiIter>
inline bool regex_search
(
    BOOST_XPR_NONDEDUCED_TYPE_(BidiIter) begin
  , BOOST_XPR_NONDEDUCED_TYPE_(BidiIter) end
  , basic_regex<BidiIter> const &re
  , regex_constants::match_flag_type flags = regex_constants::match_default
)
{
    // BUGBUG this is inefficient
    match_results<BidiIter> what;
    return xpressive::regex_search(begin, end, what, re, flags);
}

/// \overload
///
template<typename Char>
inline bool regex_search
(
    BOOST_XPR_NONDEDUCED_TYPE_(Char) *begin
  , match_results<Char *> &what
  , basic_regex<Char *> const &re
  , regex_constants::match_flag_type flags = regex_constants::match_default
)
{
    // BUGBUG this is inefficient
    typedef typename remove_const<Char>::type char_type;
    Char *end = begin + std::char_traits<char_type>::length(begin);
    return xpressive::regex_search(begin, end, what, re, flags);
}

/// \overload
///
template<typename BidiRange, typename BidiIter>
inline bool regex_search
(
    BidiRange &rng
  , match_results<BidiIter> &what
  , basic_regex<BidiIter> const &re
  , regex_constants::match_flag_type flags = regex_constants::match_default
  , typename disable_if<detail::is_char_ptr<BidiRange> >::type * = 0
)
{
    // Note that the result iterator of the range must be convertible
    // to BidiIter here.
    BidiIter begin = boost::begin(rng), end = boost::end(rng);
    return xpressive::regex_search(begin, end, what, re, flags);
}

/// \overload
///
template<typename BidiRange, typename BidiIter>
inline bool regex_search
(
    BidiRange const &rng
  , match_results<BidiIter> &what
  , basic_regex<BidiIter> const &re
  , regex_constants::match_flag_type flags = regex_constants::match_default
  , typename disable_if<detail::is_char_ptr<BidiRange> >::type * = 0
)
{
    // Note that the result iterator of the range must be convertible
    // to BidiIter here.
    BidiIter begin = boost::begin(rng), end = boost::end(rng);
    return xpressive::regex_search(begin, end, what, re, flags);
}

/// \overload
///
template<typename Char>
inline bool regex_search
(
    BOOST_XPR_NONDEDUCED_TYPE_(Char) *begin
  , basic_regex<Char *> const &re
  , regex_constants::match_flag_type flags = regex_constants::match_default
)
{
    // BUGBUG this is inefficient
    match_results<Char *> what;
    return xpressive::regex_search(begin, what, re, flags);
}

/// \overload
///
template<typename BidiRange, typename BidiIter>
inline bool regex_search
(
    BidiRange &rng
  , basic_regex<BidiIter> const &re
  , regex_constants::match_flag_type flags = regex_constants::match_default
  , typename disable_if<detail::is_char_ptr<BidiRange> >::type * = 0
)
{
    // BUGBUG this is inefficient
    match_results<BidiIter> what;
    return xpressive::regex_search(rng, what, re, flags);
}

/// \overload
///
template<typename BidiRange, typename BidiIter>
inline bool regex_search
(
    BidiRange const &rng
  , basic_regex<BidiIter> const &re
  , regex_constants::match_flag_type flags = regex_constants::match_default
  , typename disable_if<detail::is_char_ptr<BidiRange> >::type * = 0
)
{
    // BUGBUG this is inefficient
    match_results<BidiIter> what;
    return xpressive::regex_search(rng, what, re, flags);
}


///////////////////////////////////////////////////////////////////////////////
// regex_replace
///////////////////////////////////////////////////////////////////////////////

namespace detail
{
///////////////////////////////////////////////////////////////////////////////
// regex_replace_impl
template<typename OutIter, typename BidiIter, typename Formatter>
inline OutIter regex_replace_impl
(
    OutIter out
  , BidiIter begin
  , BidiIter end
  , basic_regex<BidiIter> const &re
  , Formatter const &format
  , regex_constants::match_flag_type flags = regex_constants::match_default
)
{
    using namespace regex_constants;
    typedef detail::core_access<BidiIter> access;

    BidiIter cur = begin;
    match_results<BidiIter> what;
    detail::match_state<BidiIter> state(begin, end, what, *access::get_regex_impl(re), flags);
    bool const yes_copy = (0 == (flags & format_no_copy));

    if(detail::regex_search_impl(state, re))
    {
        if(yes_copy)
        {
            out = std::copy(cur, what[0].first, out);
        }

        out = what.format(out, format, flags);
        cur = state.cur_ = state.next_search_ = what[0].second;

        if(0 == (flags & format_first_only))
        {
            bool not_null = (0 == what.length());
            state.reset(what, *access::get_regex_impl(re));
            while(detail::regex_search_impl(state, re, not_null))
            {
                if(yes_copy)
                {
                    out = std::copy(cur, what[0].first, out);
                }

                access::set_prefix_suffix(what, begin, end);
                out = what.format(out, format, flags);
                cur = state.cur_ = state.next_search_ = what[0].second;
                not_null = (0 == what.length());
                state.reset(what, *access::get_regex_impl(re));
            }
        }
    }

    if(yes_copy)
    {
        out = std::copy(cur, end, out);
    }

    return out;
}
} // namespace detail

/// \brief Build an output sequence given an input sequence, a regex, and a format string or
/// a formatter object, function, or expression.
///
/// Constructs a \c regex_iterator object: <tt>regex_iterator\< BidiIter \> i(begin, end, re, flags)</tt>,
/// and uses \c i to enumerate through all of the matches m of type <tt>match_results\< BidiIter \></tt> that
/// occur within the sequence <tt>[begin, end)</tt>. If no such matches are found and <tt>!(flags \& format_no_copy)</tt>
/// then calls <tt>std::copy(begin, end, out)</tt>. Otherwise, for each match found, if <tt>!(flags \& format_no_copy)</tt>
/// calls <tt>std::copy(m.prefix().first, m.prefix().second, out)</tt>, and then calls <tt>m.format(out, format, flags)</tt>.
/// Finally if <tt>!(flags \& format_no_copy)</tt> calls <tt>std::copy(last_m.suffix().first, last_m.suffix().second, out)</tt>
/// where \c last_m is a copy of the last match found.
///
/// If <tt>flags \& format_first_only</tt> is non-zero then only the first match found is replaced.
///
/// \pre Type \c BidiIter meets the requirements of a Bidirectional Iterator (24.1.4).
/// \pre Type \c OutIter meets the requirements of an Output Iterator (24.1.2).
/// \pre Type \c Formatter models \c ForwardRange, <tt>Callable\<match_results\<BidiIter\> \></tt>, 
///      <tt>Callable\<match_results\<BidiIter\>, OutIter\></tt>, or
///      <tt>Callable\<match_results\<BidiIter\>, OutIter, regex_constants::match_flag_type\></tt>;
///      or else it is a null-terminated format string, or an expression template
///      representing a formatter lambda expression.
/// \pre <tt>[begin,end)</tt> denotes a valid iterator range.
/// \param out An output iterator into which the output sequence is written.
/// \param begin The beginning of the input sequence.
/// \param end The end of the input sequence.
/// \param re The regular expression object to use.
/// \param format The format string used to format the replacement sequence,
///        or a formatter function, function object, or expression.
/// \param flags Optional match flags, used to control how the expression is matched against
///        the sequence. (See \c match_flag_type.)
/// \return The value of the output iterator after the output sequence has been written to it.
/// \throw \c regex_error on stack exhaustion or invalid format string.
template<typename OutIter, typename BidiIter, typename Formatter>
inline OutIter regex_replace
(
    OutIter out
  , BOOST_XPR_NONDEDUCED_TYPE_(BidiIter) begin
  , BOOST_XPR_NONDEDUCED_TYPE_(BidiIter) end
  , basic_regex<BidiIter> const &re
  , Formatter const &format
  , regex_constants::match_flag_type flags = regex_constants::match_default
  , typename disable_if<detail::is_char_ptr<Formatter> >::type * = 0
)
{
    return detail::regex_replace_impl(out, begin, end, re, format, flags);
}

/// \overload
///
template<typename OutIter, typename BidiIter>
inline OutIter regex_replace
(
    OutIter out
  , BOOST_XPR_NONDEDUCED_TYPE_(BidiIter) begin
  , BOOST_XPR_NONDEDUCED_TYPE_(BidiIter) end
  , basic_regex<BidiIter> const &re
  , typename iterator_value<BidiIter>::type const *format
  , regex_constants::match_flag_type flags = regex_constants::match_default
)
{
    return detail::regex_replace_impl(out, begin, end, re, format, flags);
}

/// \overload
///
template<typename BidiContainer, typename BidiIter, typename Formatter>
inline BidiContainer regex_replace
(
    BidiContainer &str
  , basic_regex<BidiIter> const &re
  , Formatter const &format
  , regex_constants::match_flag_type flags = regex_constants::match_default
  , typename disable_if<mpl::or_<detail::is_char_ptr<BidiContainer>, detail::is_char_ptr<Formatter> > >::type * = 0
)
{
    BidiContainer result;
    // Note that the result iterator of the range must be convertible
    // to BidiIter here.
    BidiIter begin = boost::begin(str), end = boost::end(str);
    xpressive::regex_replace(std::back_inserter(result), begin, end, re, format, flags);
    return result;
}

/// \overload
///
template<typename BidiContainer, typename BidiIter, typename Formatter>
inline BidiContainer regex_replace
(
    BidiContainer const &str
  , basic_regex<BidiIter> const &re
  , Formatter const &format
  , regex_constants::match_flag_type flags = regex_constants::match_default
  , typename disable_if<mpl::or_<detail::is_char_ptr<BidiContainer>, detail::is_char_ptr<Formatter> > >::type * = 0
)
{
    BidiContainer result;
    // Note that the result iterator of the range must be convertible
    // to BidiIter here.
    BidiIter begin = boost::begin(str), end = boost::end(str);
    xpressive::regex_replace(std::back_inserter(result), begin, end, re, format, flags);
    return result;
}

/// \overload
///
template<typename Char, typename Formatter>
inline std::basic_string<typename remove_const<Char>::type> regex_replace
(
    BOOST_XPR_NONDEDUCED_TYPE_(Char) *str
  , basic_regex<Char *> const &re
  , Formatter const &format
  , regex_constants::match_flag_type flags = regex_constants::match_default
  , typename disable_if<detail::is_char_ptr<Formatter> >::type * = 0
)
{
    typedef typename remove_const<Char>::type char_type;
    std::basic_string<char_type> result;
    Char *end = str + std::char_traits<char_type>::length(str);
    xpressive::regex_replace(std::back_inserter(result), str, end, re, format, flags);
    return result;
}

/// \overload
///
template<typename BidiContainer, typename BidiIter>
inline BidiContainer regex_replace
(
    BidiContainer &str
  , basic_regex<BidiIter> const &re
  , typename iterator_value<BidiIter>::type const *format
  , regex_constants::match_flag_type flags = regex_constants::match_default
  , typename disable_if<detail::is_char_ptr<BidiContainer> >::type * = 0
)
{
    BidiContainer result;
    // Note that the result iterator of the range must be convertible
    // to BidiIter here.
    BidiIter begin = boost::begin(str), end = boost::end(str);
    xpressive::regex_replace(std::back_inserter(result), begin, end, re, format, flags);
    return result;
}

/// \overload
///
template<typename BidiContainer, typename BidiIter>
inline BidiContainer regex_replace
(
    BidiContainer const &str
  , basic_regex<BidiIter> const &re
  , typename iterator_value<BidiIter>::type const *format
  , regex_constants::match_flag_type flags = regex_constants::match_default
  , typename disable_if<detail::is_char_ptr<BidiContainer> >::type * = 0
)
{
    BidiContainer result;
    // Note that the result iterator of the range must be convertible
    // to BidiIter here.
    BidiIter begin = boost::begin(str), end = boost::end(str);
    xpressive::regex_replace(std::back_inserter(result), begin, end, re, format, flags);
    return result;
}

/// \overload
///
template<typename Char>
inline std::basic_string<typename remove_const<Char>::type> regex_replace
(
<<<<<<< HEAD
    std::basic_string<Char> const &str
  , basic_regex<typename std::basic_string<Char>::const_iterator> const &re
  , std::basic_string<BOOST_XPR_NONDEDUCED_TYPE_(Char)> const &fmt
=======
    BOOST_XPR_NONDEDUCED_TYPE_(Char) *str
  , basic_regex<Char *> const &re
  , typename add_const<Char>::type *format
>>>>>>> 58368091
  , regex_constants::match_flag_type flags = regex_constants::match_default
)
{
    typedef typename remove_const<Char>::type char_type;
    std::basic_string<char_type> result;
    Char *end = str + std::char_traits<char_type>::length(str);
    xpressive::regex_replace(std::back_inserter(result), str, end, re, format, flags);
    return result;
}

}} // namespace boost::xpressive

#endif<|MERGE_RESOLUTION|>--- conflicted
+++ resolved
@@ -720,15 +720,9 @@
 template<typename Char>
 inline std::basic_string<typename remove_const<Char>::type> regex_replace
 (
-<<<<<<< HEAD
-    std::basic_string<Char> const &str
-  , basic_regex<typename std::basic_string<Char>::const_iterator> const &re
-  , std::basic_string<BOOST_XPR_NONDEDUCED_TYPE_(Char)> const &fmt
-=======
     BOOST_XPR_NONDEDUCED_TYPE_(Char) *str
   , basic_regex<Char *> const &re
   , typename add_const<Char>::type *format
->>>>>>> 58368091
   , regex_constants::match_flag_type flags = regex_constants::match_default
 )
 {
