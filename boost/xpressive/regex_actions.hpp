///////////////////////////////////////////////////////////////////////////////
/// \file regex_actions.hpp
/// Defines the syntax elements of xpressive's action expressions.
//
//  Copyright 2008 Eric Niebler. Distributed under the Boost
//  Software License, Version 1.0. (See accompanying file
//  LICENSE_1_0.txt or copy at http://www.boost.org/LICENSE_1_0.txt)

#ifndef BOOST_XPRESSIVE_ACTIONS_HPP_EAN_03_22_2007
#define BOOST_XPRESSIVE_ACTIONS_HPP_EAN_03_22_2007

// MS compatible compilers support #pragma once
#if defined(_MSC_VER) && (_MSC_VER >= 1020)
# pragma once
#endif

#include <boost/config.hpp>
#include <boost/ref.hpp>
#include <boost/mpl/if.hpp>
#include <boost/mpl/or.hpp>
#include <boost/mpl/int.hpp>
#include <boost/noncopyable.hpp>
#include <boost/lexical_cast.hpp>
#include <boost/throw_exception.hpp>
#include <boost/utility/enable_if.hpp>
#include <boost/type_traits/is_const.hpp>
#include <boost/type_traits/is_integral.hpp>
#include <boost/type_traits/remove_cv.hpp>
#include <boost/type_traits/remove_reference.hpp>
#include <boost/xpressive/detail/detail_fwd.hpp>
#include <boost/xpressive/detail/core/state.hpp>
#include <boost/xpressive/detail/core/matcher/attr_matcher.hpp>
#include <boost/xpressive/detail/core/matcher/attr_end_matcher.hpp>
#include <boost/xpressive/detail/core/matcher/attr_begin_matcher.hpp>
#include <boost/xpressive/detail/core/matcher/predicate_matcher.hpp>
#include <boost/xpressive/detail/utility/ignore_unused.hpp>

// These are very often needed by client code.
#include <boost/typeof/std/map.hpp>
#include <boost/typeof/std/string.hpp>

// Doxygen can't handle proto :-(
#ifndef BOOST_XPRESSIVE_DOXYGEN_INVOKED
<<<<<<< HEAD
# include <boost/xpressive/proto/transform/fold.hpp>
=======
# include <boost/xpressive/proto/transform.hpp>
>>>>>>> 58368091
# include <boost/xpressive/detail/core/matcher/action_matcher.hpp>
#endif

/// INTERNAL ONLY
///
#define UNREF(x)    typename remove_reference<x>::type

/// INTERNAL ONLY
///
#define UNCVREF(x)  typename remove_cv<typename remove_reference<x>::type>::type
<<<<<<< HEAD
=======

#if BOOST_MSVC
#pragma warning(push)
#pragma warning(disable : 4510) // default constructor could not be generated
#pragma warning(disable : 4512) // assignment operator could not be generated
#pragma warning(disable : 4610) // can never be instantiated - user defined constructor required
#endif
>>>>>>> 58368091

namespace boost { namespace xpressive
{

    namespace detail
    {
        template<typename T, typename U>
        struct action_arg
        {
            typedef T type;
            typedef typename add_reference<T>::type reference;

            reference cast(void *pv) const
            {
                return *static_cast<UNREF(T) *>(pv);
            }
        };

        template<typename T>
        struct value_wrapper
        {
            value_wrapper()
              : value()
            {}

            value_wrapper(T const &t)
              : value(t)
            {}

            T value;
        };

        struct check_tag
        {};

<<<<<<< HEAD
        template<typename Grammar>
        struct BindArg
          : Grammar
        {
            template<typename Expr, typename State, typename Visitor>
            struct apply
            {
                typedef State type;
            };

            template<typename Expr, typename State, typename Visitor>
            static State call(Expr const &expr, State const &state, Visitor &visitor)
            {
                visitor.let(expr);
                return state;
=======
        struct BindArg : proto::callable
        {
            typedef int result_type;

            template<typename Visitor, typename Expr>
            int operator ()(Visitor &visitor, Expr const &expr) const
            {
                visitor.let(expr);
                return 0;
>>>>>>> 58368091
            }
        };

        struct let_tag
        {};

        struct BindArgs
<<<<<<< HEAD
          : boost::proto::transform::fold<
                boost::proto::function<
                    boost::proto::transform::state<boost::proto::terminal<let_tag> >
                  , boost::proto::vararg< BindArg< boost::proto::assign<boost::proto::_, boost::proto::_> > > 
=======
          : proto::when<
                // let(_a = b, _c = d)
                proto::function<
                    proto::terminal<let_tag>
                  , proto::vararg<proto::assign<proto::_, proto::_> >
                >
              , proto::function<
                    proto::_state   // no-op
                  , proto::vararg<proto::call<BindArg(proto::_visitor, proto::_)> >
>>>>>>> 58368091
                >
            >
        {};

        struct let_domain
          : boost::proto::domain<boost::proto::pod_generator<let_> >
        {};

        template<typename Expr>
        struct let_
        {
            BOOST_PROTO_EXTENDS(Expr, let_<Expr>, let_domain)
            BOOST_PROTO_EXTENDS_FUNCTION(Expr, let_<Expr>, let_domain)
        };

        template<typename Args, typename BidiIter>
        void bind_args(let_<Args> const &args, match_results<BidiIter> &what)
        {
<<<<<<< HEAD
            BindArgs::call(args, 0, what);
        }
=======
            BindArgs()(args, 0, what);
        }

        template<typename BidiIter>
        struct replacement_context
          : proto::callable_context<replacement_context<BidiIter> const>
        {
            replacement_context(match_results<BidiIter> const &what)
              : what_(what)
            {}

            template<typename Sig>
            struct result;

            template<typename This>
            struct result<This(proto::tag::terminal, mark_placeholder const &)>
            {
                typedef sub_match<BidiIter> const &type;
            };

            template<typename This>
            struct result<This(proto::tag::terminal, any_matcher const &)>
            {
                typedef sub_match<BidiIter> const &type;
            };

            template<typename This, typename T>
            struct result<This(proto::tag::terminal, reference_wrapper<T> const &)>
            {
                typedef T &type;
            };

            sub_match<BidiIter> const &operator ()(proto::tag::terminal, mark_placeholder m) const
            {
                return this->what_[m.mark_number_];
            }

            sub_match<BidiIter> const &operator ()(proto::tag::terminal, any_matcher) const
            {
                return this->what_[0];
            }

            template<typename T>
            T &operator ()(proto::tag::terminal, reference_wrapper<T> r) const
            {
                return r;
            }
        private:
            match_results<BidiIter> const &what_;
        };
>>>>>>> 58368091
    }

    namespace op
    {
        struct push
        {
            typedef void result_type;

            template<typename Sequence, typename Value>
            void operator()(Sequence &seq, Value const &val) const
            {
                seq.push(val);
            }
        };

        struct push_back
        {
            typedef void result_type;

            template<typename Sequence, typename Value>
            void operator()(Sequence &seq, Value const &val) const
            {
                seq.push_back(val);
            }
        };

        struct push_front
        {
            typedef void result_type;

            template<typename Sequence, typename Value>
            void operator()(Sequence &seq, Value const &val) const
            {
                seq.push_front(val);
            }
        };

        struct pop
        {
            typedef void result_type;

            template<typename Sequence>
            void operator()(Sequence &seq) const
            {
                seq.pop();
            }
        };

        struct pop_back
        {
            typedef void result_type;

            template<typename Sequence>
            void operator()(Sequence &seq) const
            {
                seq.pop_back();
            }
        };

        struct pop_front
        {
            typedef void result_type;

            template<typename Sequence>
            void operator()(Sequence &seq) const
            {
                seq.pop_front();
            }
        };

        struct front
        {
            template<typename Sig>
            struct result {};

            template<typename This, typename Sequence>
            struct result<This(Sequence)>
            {
                typedef UNREF(Sequence) sequence_type;
                typedef
                    typename mpl::if_<
                        is_const<sequence_type>
                      , typename sequence_type::const_reference
                      , typename sequence_type::reference
                    >::type
                type;
            };

            template<typename Sequence>
            typename result<front(Sequence &)>::type operator()(Sequence &seq) const
            {
                return seq.front();
            }
        };

        struct back
        {
            template<typename Sig>
            struct result {};

            template<typename This, typename Sequence>
            struct result<This(Sequence)>
            {
                typedef UNREF(Sequence) sequence_type;
                typedef
                    typename mpl::if_<
                        is_const<sequence_type>
                      , typename sequence_type::const_reference
                      , typename sequence_type::reference
                    >::type
                type;
            };

            template<typename Sequence>
            typename result<back(Sequence &)>::type operator()(Sequence &seq) const
            {
                return seq.back();
            }
        };

        struct top
        {
            template<typename Sig>
            struct result {};

            template<typename This, typename Sequence>
            struct result<This(Sequence)>
            {
                typedef UNREF(Sequence) sequence_type;
                typedef
                    typename mpl::if_<
                        is_const<sequence_type>
                      , typename sequence_type::value_type const &
                      , typename sequence_type::value_type &
                    >::type
                type;
            };

            template<typename Sequence>
            typename result<top(Sequence &)>::type operator()(Sequence &seq) const
            {
                return seq.top();
            }
        };

        struct first
        {
            template<typename Sig>
            struct result {};

            template<typename This, typename Pair>
            struct result<This(Pair)>
            {
                typedef UNREF(Pair)::first_type type;
            };

            template<typename Pair>
            typename Pair::first_type operator()(Pair const &p) const
            {
                return p.first;
            }
        };

        struct second
        {
            template<typename Sig>
            struct result {};

            template<typename This, typename Pair>
            struct result<This(Pair)>
            {
                typedef UNREF(Pair)::second_type type;
            };

            template<typename Pair>
            typename Pair::second_type operator()(Pair const &p) const
            {
                return p.second;
            }
        };

        struct matched
        {
            typedef bool result_type;

            template<typename Sub>
            bool operator()(Sub const &sub) const
            {
                return sub.matched;
            }
        };

        struct length
        {
            template<typename Sig>
            struct result {};

            template<typename This, typename Sub>
            struct result<This(Sub)>
            {
                typedef UNREF(Sub)::difference_type type;
            };

            template<typename Sub>
            typename Sub::difference_type operator()(Sub const &sub) const
            {
                return sub.length();
            }
        };

        struct str
        {
            template<typename Sig>
            struct result {};

            template<typename This, typename Sub>
            struct result<This(Sub)>
            {
                typedef UNREF(Sub)::string_type type;
            };

            template<typename Sub>
            typename Sub::string_type operator()(Sub const &sub) const
            {
                return sub.str();
            }
        };

        // This codifies the return types of the various insert member
        // functions found in sequence containers, the 2 flavors of
        // associative containers, and strings.
        struct insert
        {
            template<typename Sig, typename EnableIf = void>
            struct result
            {};

            // assoc containers
            template<typename This, typename Cont, typename Value>
            struct result<This(Cont, Value), void>
            {
                typedef UNREF(Cont) cont_type;
                typedef UNREF(Value) value_type;
                static cont_type &scont_;
                static value_type &svalue_;
                typedef char yes_type;
                typedef char (&no_type)[2];
                static yes_type check_insert_return(typename cont_type::iterator);
                static no_type check_insert_return(std::pair<typename cont_type::iterator, bool>);
                BOOST_STATIC_CONSTANT(bool, is_iterator = (sizeof(yes_type) == sizeof(check_insert_return(scont_.insert(svalue_)))));
                typedef
                    typename mpl::if_c<
                        is_iterator
                      , typename cont_type::iterator
                      , std::pair<typename cont_type::iterator, bool>
                    >::type
                type;
            };

            // sequence containers, assoc containers, strings
            template<typename This, typename Cont, typename It, typename Value>
            struct result<This(Cont, It, Value),
                typename disable_if<mpl::or_<is_integral<UNCVREF(It)>, is_same<UNCVREF(It), UNCVREF(Value)> > >::type>
            {
                typedef UNREF(Cont)::iterator type;
            };

            // strings
            template<typename This, typename Cont, typename Size, typename T>
            struct result<This(Cont, Size, T),
                typename enable_if<is_integral<UNCVREF(Size)> >::type>
            {
                typedef UNREF(Cont) &type;
            };

            // assoc containers
            template<typename This, typename Cont, typename It>
            struct result<This(Cont, It, It), void>
            {
                typedef void type;
            };

            // sequence containers, strings
            template<typename This, typename Cont, typename It, typename Size, typename Value>
            struct result<This(Cont, It, Size, Value),
                typename disable_if<is_integral<UNCVREF(It)> >::type>
            {
                typedef void type;
            };

            // strings
            template<typename This, typename Cont, typename Size, typename A0, typename A1>
            struct result<This(Cont, Size, A0, A1),
                typename enable_if<is_integral<UNCVREF(Size)> >::type>
            {
                typedef UNREF(Cont) &type;
            };

            /// operator()
            ///
            template<typename Cont, typename A0>
            typename result<insert(Cont &, A0 const &)>::type
            operator()(Cont &cont, A0 const &a0) const
            {
                return cont.insert(a0);
            }

            /// \overload
            ///
            template<typename Cont, typename A0, typename A1>
            typename result<insert(Cont &, A0 const &, A1 const &)>::type
            operator()(Cont &cont, A0 const &a0, A1 const &a1) const
            {
                return cont.insert(a0, a1);
            }

            /// \overload
            ///
            template<typename Cont, typename A0, typename A1, typename A2>
            typename result<insert(Cont &, A0 const &, A1 const &, A2 const &)>::type
            operator()(Cont &cont, A0 const &a0, A1 const &a1, A2 const &a2) const
            {
                return cont.insert(a0, a1, a2);
            }
        };

        struct make_pair
        {
            template<typename Sig>
            struct result {};

            template<typename This, typename First, typename Second>
            struct result<This(First, Second)>
            {
                typedef std::pair<UNCVREF(First), UNCVREF(Second)> type;
            };

            template<typename First, typename Second>
            std::pair<First, Second> operator()(First const &first, Second const &second) const
            {
                return std::make_pair(first, second);
            }
        };

        template<typename T>
        struct as
        {
            typedef T result_type;

            template<typename Value>
            T operator()(Value const &val) const
            {
                return lexical_cast<T>(val);
            }
        };

        template<typename T>
        struct static_cast_
        {
            typedef T result_type;

            template<typename Value>
            T operator()(Value const &val) const
            {
                return static_cast<T>(val);
            }
        };

        template<typename T>
        struct dynamic_cast_
        {
            typedef T result_type;

            template<typename Value>
            T operator()(Value const &val) const
            {
                return dynamic_cast<T>(val);
            }
        };

        template<typename T>
        struct const_cast_
        {
            typedef T result_type;

            template<typename Value>
            T operator()(Value const &val) const
            {
                return const_cast<T>(val);
            }
        };

        template<typename T>
        struct construct
        {
            typedef T result_type;

            T operator()() const
            {
                return T();
            }

            template<typename A0>
            T operator()(A0 const &a0) const
            {
                return T(a0);
            }

            template<typename A0, typename A1>
            T operator()(A0 const &a0, A1 const &a1) const
            {
                return T(a0, a1);
            }

            template<typename A0, typename A1, typename A2>
            T operator()(A0 const &a0, A1 const &a1, A2 const &a2) const
            {
                return T(a0, a1, a2);
            }
        };

        template<typename Except>
        struct throw_
        {
            typedef void result_type;

            void operator()() const
            {
                boost::throw_exception(Except());
            }

            template<typename A0>
            void operator()(A0 const &a0) const
            {
                boost::throw_exception(Except(a0));
            }

            template<typename A0, typename A1>
            void operator()(A0 const &a0, A1 const &a1) const
            {
                boost::throw_exception(Except(a0, a1));
            }

            template<typename A0, typename A1, typename A2>
            void operator()(A0 const &a0, A1 const &a1, A2 const &a2) const
            {
                boost::throw_exception(Except(a0, a1, a2));
            }
        };
    }

    template<typename Fun>
    struct function
    {
        typedef typename proto::terminal<Fun>::type type;
    };

    function<op::push>::type const push = {{}};
    function<op::push_back>::type const push_back = {{}};
    function<op::push_front>::type const push_front = {{}};
    function<op::pop>::type const pop = {{}};
    function<op::pop_back>::type const pop_back = {{}};
    function<op::pop_front>::type const pop_front = {{}};
    function<op::top>::type const top = {{}};
    function<op::back>::type const back = {{}};
    function<op::front>::type const front = {{}};
    function<op::first>::type const first = {{}};
    function<op::second>::type const second = {{}};
    function<op::matched>::type const matched = {{}};
    function<op::length>::type const length = {{}};
    function<op::str>::type const str = {{}};
    function<op::insert>::type const insert = {{}};
    function<op::make_pair>::type const make_pair = {{}};

    template<typename T>
    struct value
      : proto::extends<typename proto::terminal<T>::type, value<T> >
    {
        typedef proto::extends<typename proto::terminal<T>::type, value<T> > base_type;

        value()
          : base_type()
        {}

        explicit value(T const &t)
          : base_type(base_type::proto_base_expr::make(t))
        {}

        using base_type::operator =;

        T &get()
        {
            return proto::arg(*this);
        }

        T const &get() const
        {
            return proto::arg(*this);
        }
    };

    template<typename T>
    struct reference
      : proto::extends<typename proto::terminal<reference_wrapper<T> >::type, reference<T> >
    {
        typedef proto::extends<typename proto::terminal<reference_wrapper<T> >::type, reference<T> > base_type;

        explicit reference(T &t)
          : base_type(base_type::proto_base_expr::make(boost::ref(t)))
        {}

        using base_type::operator =;

        T &get() const
        {
            return proto::arg(*this).get();
        }
    };

    template<typename T>
    struct local
      : private noncopyable
      , detail::value_wrapper<T>
      , proto::terminal<reference_wrapper<T> >::type
    {
        typedef typename proto::terminal<reference_wrapper<T> >::type base_type;

        local()
          : noncopyable()
          , detail::value_wrapper<T>()
          , base_type(base_type::make(boost::ref(detail::value_wrapper<T>::value)))
        {}

        explicit local(T const &t)
          : noncopyable()
          , detail::value_wrapper<T>(t)
          , base_type(base_type::make(boost::ref(detail::value_wrapper<T>::value)))
        {}

        using base_type::operator =;

        T &get()
        {
            return proto::arg(*this);
        }

        T const &get() const
        {
            return proto::arg(*this);
        }
    };

    /// as (a.k.a., lexical_cast)
    ///
    BOOST_PROTO_DEFINE_FUNCTION_TEMPLATE(
        1
      , as
      , boost::proto::default_domain
      , (boost::proto::tag::function)
      , ((op::as)(typename))
    )

    /// static_cast_
    ///
    BOOST_PROTO_DEFINE_FUNCTION_TEMPLATE(
        1
      , static_cast_
      , boost::proto::default_domain
      , (boost::proto::tag::function)
      , ((op::static_cast_)(typename))
    )

    /// dynamic_cast_
    ///
    BOOST_PROTO_DEFINE_FUNCTION_TEMPLATE(
        1
      , dynamic_cast_
      , boost::proto::default_domain
      , (boost::proto::tag::function)
      , ((op::dynamic_cast_)(typename))
    )

    /// const_cast_
    ///
    BOOST_PROTO_DEFINE_FUNCTION_TEMPLATE(
        1
      , const_cast_
      , boost::proto::default_domain
      , (boost::proto::tag::function)
      , ((op::const_cast_)(typename))
    )

    /// val()
    ///
    template<typename T>
    value<T> const val(T const &t)
    {
        return value<T>(t);
    }

    /// ref()
    ///
    template<typename T>
    reference<T> const ref(T &t)
    {
        return reference<T>(t);
    }

    /// cref()
    ///
    template<typename T>
    reference<T const> const cref(T const &t)
    {
        return reference<T const>(t);
    }

    /// check(), for testing custom assertions
    ///
    proto::terminal<detail::check_tag>::type const check = {{}};

    /// let(), for binding references to non-local variables
    ///
    detail::let_<proto::terminal<detail::let_tag>::type> const let = {{{}}};

    /// placeholder<T>, for defining a placeholder to stand in fo
    /// a variable of type T in a semantic action.
    ///
    template<typename T, int I, typename Dummy>
    struct placeholder
    {
        typedef placeholder<T, I, Dummy> this_type;
        typedef typename proto::terminal<detail::action_arg<T, mpl::int_<I> > >::type action_arg_type;

        BOOST_PROTO_EXTENDS(action_arg_type, this_type, proto::default_domain)
        BOOST_PROTO_EXTENDS_ASSIGN(action_arg_type, this_type, proto::default_domain)
        BOOST_PROTO_EXTENDS_SUBSCRIPT(action_arg_type, this_type, proto::default_domain)
        BOOST_PROTO_EXTENDS_FUNCTION(action_arg_type, this_type, proto::default_domain)
    };

    /// Usage: construct\<Type\>(arg1, arg2)
    ///
    BOOST_PROTO_DEFINE_VARARG_FUNCTION_TEMPLATE(
        construct
      , boost::proto::default_domain
      , (boost::proto::tag::function)
      , ((op::construct)(typename))
    )

    /// Usage: throw_\<Exception\>(arg1, arg2)
    ///
    BOOST_PROTO_DEFINE_VARARG_FUNCTION_TEMPLATE(
        throw_
      , boost::proto::default_domain
      , (boost::proto::tag::function)
      , ((op::throw_)(typename))
    )

    namespace detail
    {
        inline void ignore_unused_regex_actions()
        {
            ignore_unused(xpressive::push);
            ignore_unused(xpressive::push_back);
            ignore_unused(xpressive::push_front);
            ignore_unused(xpressive::pop);
            ignore_unused(xpressive::pop_back);
            ignore_unused(xpressive::pop_front);
            ignore_unused(xpressive::top);
            ignore_unused(xpressive::back);
            ignore_unused(xpressive::front);
            ignore_unused(xpressive::first);
            ignore_unused(xpressive::second);
            ignore_unused(xpressive::matched);
            ignore_unused(xpressive::length);
            ignore_unused(xpressive::str);
            ignore_unused(xpressive::insert);
            ignore_unused(xpressive::make_pair);
            ignore_unused(xpressive::check);
            ignore_unused(xpressive::let);
        }
    }

}}

#undef UNREF
#undef UNCVREF

#if BOOST_MSVC
#pragma warning(pop)
#endif

#endif // BOOST_XPRESSIVE_ACTIONS_HPP_EAN_03_22_2007<|MERGE_RESOLUTION|>--- conflicted
+++ resolved
@@ -41,11 +41,7 @@
 
 // Doxygen can't handle proto :-(
 #ifndef BOOST_XPRESSIVE_DOXYGEN_INVOKED
-<<<<<<< HEAD
-# include <boost/xpressive/proto/transform/fold.hpp>
-=======
 # include <boost/xpressive/proto/transform.hpp>
->>>>>>> 58368091
 # include <boost/xpressive/detail/core/matcher/action_matcher.hpp>
 #endif
 
@@ -56,8 +52,6 @@
 /// INTERNAL ONLY
 ///
 #define UNCVREF(x)  typename remove_cv<typename remove_reference<x>::type>::type
-<<<<<<< HEAD
-=======
 
 #if BOOST_MSVC
 #pragma warning(push)
@@ -65,7 +59,6 @@
 #pragma warning(disable : 4512) // assignment operator could not be generated
 #pragma warning(disable : 4610) // can never be instantiated - user defined constructor required
 #endif
->>>>>>> 58368091
 
 namespace boost { namespace xpressive
 {
@@ -101,23 +94,6 @@
         struct check_tag
         {};
 
-<<<<<<< HEAD
-        template<typename Grammar>
-        struct BindArg
-          : Grammar
-        {
-            template<typename Expr, typename State, typename Visitor>
-            struct apply
-            {
-                typedef State type;
-            };
-
-            template<typename Expr, typename State, typename Visitor>
-            static State call(Expr const &expr, State const &state, Visitor &visitor)
-            {
-                visitor.let(expr);
-                return state;
-=======
         struct BindArg : proto::callable
         {
             typedef int result_type;
@@ -127,7 +103,6 @@
             {
                 visitor.let(expr);
                 return 0;
->>>>>>> 58368091
             }
         };
 
@@ -135,12 +110,6 @@
         {};
 
         struct BindArgs
-<<<<<<< HEAD
-          : boost::proto::transform::fold<
-                boost::proto::function<
-                    boost::proto::transform::state<boost::proto::terminal<let_tag> >
-                  , boost::proto::vararg< BindArg< boost::proto::assign<boost::proto::_, boost::proto::_> > > 
-=======
           : proto::when<
                 // let(_a = b, _c = d)
                 proto::function<
@@ -150,7 +119,6 @@
               , proto::function<
                     proto::_state   // no-op
                   , proto::vararg<proto::call<BindArg(proto::_visitor, proto::_)> >
->>>>>>> 58368091
                 >
             >
         {};
@@ -169,10 +137,6 @@
         template<typename Args, typename BidiIter>
         void bind_args(let_<Args> const &args, match_results<BidiIter> &what)
         {
-<<<<<<< HEAD
-            BindArgs::call(args, 0, what);
-        }
-=======
             BindArgs()(args, 0, what);
         }
 
@@ -223,7 +187,6 @@
         private:
             match_results<BidiIter> const &what_;
         };
->>>>>>> 58368091
     }
 
     namespace op
