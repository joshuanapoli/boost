--- conflicted
+++ resolved
@@ -2495,11 +2495,7 @@
         typename result_of::arg<Expr, N>::reference
         arg(Expr &expr BOOST_PROTO_DISABLE_IF_IS_CONST(Expr))
         {
-<<<<<<< HEAD
-            return proto::unref(expr.proto_base().arg0);
-=======
             return result_of::arg<Expr, N>::call(expr);
->>>>>>> 58368091
         }
 
         /// \overload
@@ -2508,11 +2504,7 @@
         typename result_of::arg<Expr, N>::const_reference
         arg(Expr const &expr)
         {
-<<<<<<< HEAD
-            return proto::unref(expr.proto_base().arg0);
-=======
             return result_of::arg<Expr, N>::call(expr);
->>>>>>> 58368091
         }
 
         /// \overload
@@ -2521,11 +2513,7 @@
         typename result_of::unref<typename Expr2::proto_base_expr::proto_arg0>::reference
         arg(Expr2 &expr2 BOOST_PROTO_DISABLE_IF_IS_CONST(Expr2))
         {
-<<<<<<< HEAD
-            return result_of::arg<Expr, N>::call(expr);
-=======
             return proto::unref(expr2.proto_base().arg0);
->>>>>>> 58368091
         }
 
         /// \overload
@@ -2534,11 +2522,7 @@
         typename result_of::unref<typename Expr2::proto_base_expr::proto_arg0>::const_reference
         arg(Expr2 const &expr2)
         {
-<<<<<<< HEAD
-            return result_of::arg<Expr, N>::call(expr);
-=======
             return proto::unref(expr2.proto_base().arg0);
->>>>>>> 58368091
         }
 
         /// \brief Return the Nth child of the specified Proto expression.
@@ -2567,8 +2551,6 @@
         {
             return result_of::arg_c<Expr, N>::call(expr);
         }
-<<<<<<< HEAD
-=======
 
         /// \brief Return the left child of the specified binary Proto
         /// expression.
@@ -2655,7 +2637,6 @@
         struct is_callable<functional::arg<N> >
           : mpl::true_
         {};
->>>>>>> 58368091
 
     }}
 
