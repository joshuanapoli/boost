--- conflicted
+++ resolved
@@ -160,12 +160,9 @@
         ///             type is \c boost::proto::tag::terminal, in which case
         ///             \c Args must be \c proto::args0\<T\>, where \c T can be any
         ///             type.
-<<<<<<< HEAD
-=======
         ///
         /// \c proto::expr\<\> is a valid Fusion random-access sequence, where
         /// the elements of the sequence are the children expressions.
->>>>>>> 58368091
         template<typename Tag, typename Args>
         struct expr<Tag, Args, BOOST_PP_ITERATION() >
         {
