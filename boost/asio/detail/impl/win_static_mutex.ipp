//
// detail/impl/win_static_mutex.ipp
// ~~~~~~~~~~~~~~~~~~~~~~~~~~~~~~~~
//
// Copyright (c) 2003-2012 Christopher M. Kohlhoff (chris at kohlhoff dot com)
//
// Distributed under the Boost Software License, Version 1.0. (See accompanying
// file LICENSE_1_0.txt or copy at http://www.boost.org/LICENSE_1_0.txt)
//

#ifndef BOOST_ASIO_DETAIL_IMPL_WIN_STATIC_MUTEX_IPP
#define BOOST_ASIO_DETAIL_IMPL_WIN_STATIC_MUTEX_IPP

#if defined(_MSC_VER) && (_MSC_VER >= 1200)
# pragma once
#endif // defined(_MSC_VER) && (_MSC_VER >= 1200)

#include <boost/asio/detail/config.hpp>

#if defined(BOOST_WINDOWS)

#include <sstream>
#include <boost/asio/detail/throw_error.hpp>
#include <boost/asio/detail/win_static_mutex.hpp>
#include <boost/asio/error.hpp>

#include <boost/asio/detail/push_options.hpp>

namespace boost {
namespace asio {
namespace detail {

void win_static_mutex::init()
{
  int error = do_init();
  boost::system::error_code ec(error,
      boost::asio::error::get_system_category());
  boost::asio::detail::throw_error(ec, "static_mutex");
}

int win_static_mutex::do_init()
{
<<<<<<< HEAD
  using namespace std; // For sprintf.
  wchar_t mutex_name[128];
#if BOOST_WORKAROUND(BOOST_MSVC, >= 1400) && !defined(UNDER_CE)
  swprintf_s(
#else // BOOST_WORKAROUND(BOOST_MSVC, >= 1400) && !defined(UNDER_CE)
  _snwprintf(
#endif // BOOST_WORKAROUND(BOOST_MSVC, >= 1400) && !defined(UNDER_CE)
      mutex_name, 128, L"asio-58CCDC44-6264-4842-90C2-F3C545CB8AA7-%u-%p",
      static_cast<unsigned int>(::GetCurrentProcessId()), this);
=======
  std::wstringstream mutex_stream;
  mutex_stream << L"asio-58CCDC44-6264-4842-90C2-F3C545CB8AA7-" << static_cast<unsigned int>(::GetCurrentProcessId()) << "-" << this;
  const std::wstring mutex_string{mutex_stream.str()};
  const wchar_t* mutex_name{mutex_string.c_str()};
>>>>>>> 965bdd19

  HANDLE mutex = ::CreateMutexW(0, TRUE, mutex_name);
  DWORD last_error = ::GetLastError();
  if (mutex == 0)
    return ::GetLastError();

  if (last_error == ERROR_ALREADY_EXISTS)
    ::WaitForSingleObject(mutex, INFINITE);

  if (initialised_)
  {
    ::ReleaseMutex(mutex);
    ::CloseHandle(mutex);
    return 0;
  }

#if defined(__MINGW32__)
  // Not sure if MinGW supports structured exception handling, so for now
  // we'll just call the Windows API and hope.
# if defined(UNDER_CE)
  ::InitializeCriticalSection(&crit_section_);
# else
  if (!::InitializeCriticalSectionAndSpinCount(&crit_section_, 0x80000000))
  {
    last_error = ::GetLastError();
    ::ReleaseMutex(mutex);
    ::CloseHandle(mutex);
    return last_error;
  }
# endif
#else
  __try
  {
# if defined(UNDER_CE)
    ::InitializeCriticalSection(&crit_section_);
# else
    if (!::InitializeCriticalSectionAndSpinCount(&crit_section_, 0x80000000))
    {
      last_error = ::GetLastError();
      ::ReleaseMutex(mutex);
      ::CloseHandle(mutex);
      return last_error;
    }
# endif
  }
  __except(GetExceptionCode() == STATUS_NO_MEMORY
      ? EXCEPTION_EXECUTE_HANDLER : EXCEPTION_CONTINUE_SEARCH)
  {
    ::ReleaseMutex(mutex);
    ::CloseHandle(mutex);
    return ERROR_OUTOFMEMORY;
  }
#endif

  initialised_ = true;
  ::ReleaseMutex(mutex);
  ::CloseHandle(mutex);
  return 0;
}

} // namespace detail
} // namespace asio
} // namespace boost

#include <boost/asio/detail/pop_options.hpp>

#endif // defined(BOOST_WINDOWS)

#endif // BOOST_ASIO_DETAIL_IMPL_WIN_STATIC_MUTEX_IPP<|MERGE_RESOLUTION|>--- conflicted
+++ resolved
@@ -40,22 +40,10 @@
 
 int win_static_mutex::do_init()
 {
-<<<<<<< HEAD
-  using namespace std; // For sprintf.
-  wchar_t mutex_name[128];
-#if BOOST_WORKAROUND(BOOST_MSVC, >= 1400) && !defined(UNDER_CE)
-  swprintf_s(
-#else // BOOST_WORKAROUND(BOOST_MSVC, >= 1400) && !defined(UNDER_CE)
-  _snwprintf(
-#endif // BOOST_WORKAROUND(BOOST_MSVC, >= 1400) && !defined(UNDER_CE)
-      mutex_name, 128, L"asio-58CCDC44-6264-4842-90C2-F3C545CB8AA7-%u-%p",
-      static_cast<unsigned int>(::GetCurrentProcessId()), this);
-=======
   std::wstringstream mutex_stream;
   mutex_stream << L"asio-58CCDC44-6264-4842-90C2-F3C545CB8AA7-" << static_cast<unsigned int>(::GetCurrentProcessId()) << "-" << this;
-  const std::wstring mutex_string{mutex_stream.str()};
-  const wchar_t* mutex_name{mutex_string.c_str()};
->>>>>>> 965bdd19
+  const std::wstring mutex_string(mutex_stream.str());
+  const wchar_t* mutex_name = mutex_string.c_str();
 
   HANDLE mutex = ::CreateMutexW(0, TRUE, mutex_name);
   DWORD last_error = ::GetLastError();
