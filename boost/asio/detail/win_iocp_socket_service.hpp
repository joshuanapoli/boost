--- conflicted
+++ resolved
@@ -1610,11 +1610,7 @@
         protocol_type_(protocol_type),
         endpoint_(endpoint),
         endpoint_size_(static_cast<int>(endpoint.capacity())),
-<<<<<<< HEAD
-        work_(io_service),
-=======
         work_(io_service.get_io_service()),
->>>>>>> 58368091
         buffers_(buffers),
         handler_(handler)
     {
