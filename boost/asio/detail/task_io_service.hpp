//
// task_io_service.hpp
// ~~~~~~~~~~~~~~~~~~~
//
// Copyright (c) 2003-2008 Christopher M. Kohlhoff (chris at kohlhoff dot com)
//
// Distributed under the Boost Software License, Version 1.0. (See accompanying
// file LICENSE_1_0.txt or copy at http://www.boost.org/LICENSE_1_0.txt)
//

#ifndef BOOST_ASIO_DETAIL_TASK_IO_SERVICE_HPP
#define BOOST_ASIO_DETAIL_TASK_IO_SERVICE_HPP

#if defined(_MSC_VER) && (_MSC_VER >= 1200)
# pragma once
#endif // defined(_MSC_VER) && (_MSC_VER >= 1200)

#if defined(BOOST_ASIO_ENABLE_TWO_LOCK_QUEUE)
#include <boost/asio/detail/task_io_service_2lock.hpp>
#else // defined(BOOST_ASIO_ENABLE_TWO_LOCK_QUEUE)

#include <boost/asio/detail/push_options.hpp>

#include <boost/asio/io_service.hpp>
#include <boost/asio/detail/call_stack.hpp>
#include <boost/asio/detail/event.hpp>
#include <boost/asio/detail/handler_alloc_helpers.hpp>
#include <boost/asio/detail/handler_invoke_helpers.hpp>
#include <boost/asio/detail/handler_queue.hpp>
#include <boost/asio/detail/mutex.hpp>
#include <boost/asio/detail/service_base.hpp>
#include <boost/asio/detail/task_io_service_fwd.hpp>

namespace boost {
namespace asio {
namespace detail {

template <typename Task>
class task_io_service
  : public boost::asio::detail::service_base<task_io_service<Task> >
{
public:
  // Constructor.
  task_io_service(boost::asio::io_service& io_service)
    : boost::asio::detail::service_base<task_io_service<Task> >(io_service),
      mutex_(),
      task_(use_service<Task>(io_service)),
      task_interrupted_(true),
      outstanding_work_(0),
      stopped_(false),
      shutdown_(false),
      first_idle_thread_(0)
  {
    handler_queue_.push(&task_handler_);
  }

  void init(size_t /*concurrency_hint*/)
  {
  }

  // Destroy all user-defined handler objects owned by the service.
  void shutdown_service()
  {
    boost::asio::detail::mutex::scoped_lock lock(mutex_);
    shutdown_ = true;
    lock.unlock();

    // Destroy handler objects.
    while (!handler_queue_.empty())
    {
      handler_queue::handler* h = handler_queue_.front();
      handler_queue_.pop();
      if (h != &task_handler_)
        h->destroy();
    }

    // Reset handler queue to initial state.
    handler_queue_.push(&task_handler_);
  }

  // Run the event loop until interrupted or no more work.
  size_t run(boost::system::error_code& ec)
  {
    typename call_stack<task_io_service>::context ctx(this);

    idle_thread_info this_idle_thread;
    this_idle_thread.next = 0;

    boost::asio::detail::mutex::scoped_lock lock(mutex_);

    size_t n = 0;
    while (do_one(lock, &this_idle_thread, ec))
      if (n != (std::numeric_limits<size_t>::max)())
        ++n;
    return n;
  }

  // Run until interrupted or one operation is performed.
  size_t run_one(boost::system::error_code& ec)
  {
    typename call_stack<task_io_service>::context ctx(this);

    idle_thread_info this_idle_thread;
    this_idle_thread.next = 0;

    boost::asio::detail::mutex::scoped_lock lock(mutex_);

    return do_one(lock, &this_idle_thread, ec);
  }

  // Poll for operations without blocking.
  size_t poll(boost::system::error_code& ec)
  {
    typename call_stack<task_io_service>::context ctx(this);

    boost::asio::detail::mutex::scoped_lock lock(mutex_);

    size_t n = 0;
    while (do_one(lock, 0, ec))
      if (n != (std::numeric_limits<size_t>::max)())
        ++n;
    return n;
  }

  // Poll for one operation without blocking.
  size_t poll_one(boost::system::error_code& ec)
  {
    typename call_stack<task_io_service>::context ctx(this);

    boost::asio::detail::mutex::scoped_lock lock(mutex_);

    return do_one(lock, 0, ec);
  }

  // Interrupt the event processing loop.
  void stop()
  {
    boost::asio::detail::mutex::scoped_lock lock(mutex_);
    stop_all_threads(lock);
  }

  // Reset in preparation for a subsequent run invocation.
  void reset()
  {
    boost::asio::detail::mutex::scoped_lock lock(mutex_);
    stopped_ = false;
  }

  // Notify that some work has started.
  void work_started()
  {
    boost::asio::detail::mutex::scoped_lock lock(mutex_);
    ++outstanding_work_;
  }

  // Notify that some work has finished.
  void work_finished()
  {
    boost::asio::detail::mutex::scoped_lock lock(mutex_);
    if (--outstanding_work_ == 0)
      stop_all_threads(lock);
  }

  // Request invocation of the given handler.
  template <typename Handler>
  void dispatch(Handler handler)
  {
    if (call_stack<task_io_service>::contains(this))
      boost_asio_handler_invoke_helpers::invoke(handler, &handler);
    else
      post(handler);
  }

  // Request invocation of the given handler and return immediately.
  template <typename Handler>
  void post(Handler handler)
  {
    // Allocate and construct an operation to wrap the handler.
    handler_queue::scoped_ptr ptr(handler_queue::wrap(handler));

    boost::asio::detail::mutex::scoped_lock lock(mutex_);

    // If the service has been shut down we silently discard the handler.
    if (shutdown_)
      return;

    // Add the handler to the end of the queue.
    handler_queue_.push(ptr.get());
    ptr.release();

    // An undelivered handler is treated as unfinished work.
    ++outstanding_work_;

    // Wake up a thread to execute the handler.
    if (!interrupt_one_idle_thread(lock))
    {
      if (!task_interrupted_)
      {
        task_interrupted_ = true;
        task_.interrupt();
      }
    }
  }

private:
  struct idle_thread_info;

  size_t do_one(boost::asio::detail::mutex::scoped_lock& lock,
      idle_thread_info* this_idle_thread, boost::system::error_code& ec)
  {
    if (outstanding_work_ == 0 && !stopped_)
    {
      stop_all_threads(lock);
      ec = boost::system::error_code();
      return 0;
    }

    bool polling = !this_idle_thread;
    bool task_has_run = false;
    while (!stopped_)
    {
      if (!handler_queue_.empty())
      {
        // Prepare to execute first handler from queue.
        handler_queue::handler* h = handler_queue_.front();
        handler_queue_.pop();

        if (h == &task_handler_)
        {
          bool more_handlers = (!handler_queue_.empty());
          task_interrupted_ = more_handlers || polling;

          // If the task has already run and we're polling then we're done.
          if (task_has_run && polling)
          {
            task_interrupted_ = true;
            handler_queue_.push(&task_handler_);
            ec = boost::system::error_code();
            return 0;
          }
          task_has_run = true;

          lock.unlock();
          task_cleanup c(lock, *this);

          // Run the task. May throw an exception. Only block if the handler
          // queue is empty and we have an idle_thread_info object, otherwise
          // we want to return as soon as possible.
          task_.run(!more_handlers && !polling);
        }
        else
        {
          lock.unlock();
          handler_cleanup c(lock, *this);

          // Invoke the handler. May throw an exception.
          h->invoke(); // invoke() deletes the handler object

          ec = boost::system::error_code();
          return 1;
        }
      }
      else if (this_idle_thread)
      {
        // Nothing to run right now, so just wait for work to do.
        this_idle_thread->next = first_idle_thread_;
        first_idle_thread_ = this_idle_thread;
        this_idle_thread->wakeup_event.clear(lock);
        this_idle_thread->wakeup_event.wait(lock);
      }
      else
      {
        ec = boost::system::error_code();
        return 0;
      }
    }

    ec = boost::system::error_code();
    return 0;
  }

  // Stop the task and all idle threads.
  void stop_all_threads(
      boost::asio::detail::mutex::scoped_lock& lock)
  {
    stopped_ = true;
    interrupt_all_idle_threads(lock);
    if (!task_interrupted_)
    {
      task_interrupted_ = true;
      task_.interrupt();
    }
  }

  // Interrupt a single idle thread. Returns true if a thread was interrupted,
  // false if no running thread could be found to interrupt.
  bool interrupt_one_idle_thread(
      boost::asio::detail::mutex::scoped_lock& lock)
  {
    if (first_idle_thread_)
    {
      idle_thread_info* idle_thread = first_idle_thread_;
      first_idle_thread_ = idle_thread->next;
      idle_thread->next = 0;
      idle_thread->wakeup_event.signal(lock);
      return true;
    }
    return false;
  }

  // Interrupt all idle threads.
  void interrupt_all_idle_threads(
      boost::asio::detail::mutex::scoped_lock& lock)
  {
    while (first_idle_thread_)
    {
      idle_thread_info* idle_thread = first_idle_thread_;
      first_idle_thread_ = idle_thread->next;
      idle_thread->next = 0;
      idle_thread->wakeup_event.signal(lock);
    }
  }

  // Helper class to perform task-related operations on block exit.
<<<<<<< HEAD
=======
  class task_cleanup;
  friend class task_cleanup;
>>>>>>> 58368091
  class task_cleanup
  {
  public:
    task_cleanup(boost::asio::detail::mutex::scoped_lock& lock,
        task_io_service& task_io_svc)
      : lock_(lock),
        task_io_service_(task_io_svc)
    {
    }

    ~task_cleanup()
    {
      // Reinsert the task at the end of the handler queue.
      lock_.lock();
      task_io_service_.task_interrupted_ = true;
      task_io_service_.handler_queue_.push(&task_io_service_.task_handler_);
    }

  private:
    boost::asio::detail::mutex::scoped_lock& lock_;
    task_io_service& task_io_service_;
  };

  // Helper class to perform handler-related operations on block exit.
  class handler_cleanup;
  friend class handler_cleanup;
  class handler_cleanup
  {
  public:
    handler_cleanup(boost::asio::detail::mutex::scoped_lock& lock,
        task_io_service& task_io_svc)
      : lock_(lock),
        task_io_service_(task_io_svc)
    {
    }

    ~handler_cleanup()
    {
      lock_.lock();
      if (--task_io_service_.outstanding_work_ == 0)
        task_io_service_.stop_all_threads(lock_);
    }

  private:
    boost::asio::detail::mutex::scoped_lock& lock_;
    task_io_service& task_io_service_;
  };

  // Mutex to protect access to internal data.
  boost::asio::detail::mutex mutex_;

  // The task to be run by this service.
  Task& task_;

  // Handler object to represent the position of the task in the queue.
  class task_handler
    : public handler_queue::handler
  {
  public:
    task_handler()
      : handler_queue::handler(0, 0)
    {
    }
  } task_handler_;

  // Whether the task has been interrupted.
  bool task_interrupted_;

  // The count of unfinished work.
  int outstanding_work_;

  // The queue of handlers that are ready to be delivered.
  handler_queue handler_queue_;

  // Flag to indicate that the dispatcher has been stopped.
  bool stopped_;

  // Flag to indicate that the dispatcher has been shut down.
  bool shutdown_;

  // Structure containing information about an idle thread.
  struct idle_thread_info
  {
    event wakeup_event;
    idle_thread_info* next;
  };

  // The number of threads that are currently idle.
  idle_thread_info* first_idle_thread_;
};

} // namespace detail
} // namespace asio
} // namespace boost

#include <boost/system/error_code.hpp>
#include <boost/asio/detail/pop_options.hpp>

#endif // defined(BOOST_ASIO_ENABLE_TWO_LOCK_QUEUE)

#endif // BOOST_ASIO_DETAIL_TASK_IO_SERVICE_HPP<|MERGE_RESOLUTION|>--- conflicted
+++ resolved
@@ -322,11 +322,8 @@
   }
 
   // Helper class to perform task-related operations on block exit.
-<<<<<<< HEAD
-=======
   class task_cleanup;
   friend class task_cleanup;
->>>>>>> 58368091
   class task_cleanup
   {
   public:
