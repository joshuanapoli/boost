--- conflicted
+++ resolved
@@ -38,12 +38,8 @@
 //!
 //! The container supports the following options:
 //! \c base_hook<>/member_hook<>/value_traits<>,
-<<<<<<< HEAD
-//! \c constant_time_size<>, \c size_type<>, \c hash<> and \c equal<> .
-=======
 //! \c constant_time_size<>, \c size_type<>, \c hash<> and \c equal<>
 //! \c bucket_traits<>, power_2_buckets<> and cache_begin<>.
->>>>>>> 58368091
 //!
 //! unordered_set only provides forward iterators but it provides 4 iterator types:
 //! iterator and const_iterator to navigate through the whole container and
@@ -241,13 +237,8 @@
 
    //! <b>Effects</b>: Returns true is the container is empty.
    //! 
-<<<<<<< HEAD
-   //! <b>Complexity</b>: if constant-time size option is disabled, average constant time
-   //!   (worst case, with empty() == true): O(this->bucket_count()).
-=======
    //! <b>Complexity</b>: if constant-time size and cache_last options are disabled,
    //!   average constant time (worst case, with empty() == true: O(this->bucket_count()).
->>>>>>> 58368091
    //!   Otherwise constant.
    //! 
    //! <b>Throws</b>: Nothing.
@@ -567,11 +558,7 @@
    //! <b>Complexity</b>: Average case O(1), worst case O(this->size()).
    //! 
    //! <b>Throws</b>: If hash_func or equal_func throw.
-<<<<<<< HEAD
-   template<class KeyType, class KeyHasher, class KeyValueEqual, class Disposer>
-=======
    template<class KeyType, class KeyHasher, class KeyValueEqual>
->>>>>>> 58368091
    size_type count(const KeyType& key, KeyHasher hash_func, KeyValueEqual equal_func) const
    {  return table_.find(key, hash_func, equal_func) != end();  }
 
@@ -747,8 +734,6 @@
    //!   is stateless.
    static local_iterator s_local_iterator_to(reference value)
    {  return table_type::s_local_iterator_to(value);  }
-<<<<<<< HEAD
-=======
 
    //! <b>Requires</b>: value must be an lvalue and shall be in a unordered_set of
    //!   appropriate type. Otherwise the behavior is undefined.
@@ -776,7 +761,6 @@
    //! <b>Throws</b>: Nothing.
    local_iterator local_iterator_to(reference value)
    {  return table_.local_iterator_to(value);  }
->>>>>>> 58368091
 
    //! <b>Requires</b>: value must be an lvalue and shall be in a unordered_set of
    //!   appropriate type. Otherwise the behavior is undefined.
@@ -787,36 +771,6 @@
    //! <b>Complexity</b>: Constant.
    //! 
    //! <b>Throws</b>: Nothing.
-<<<<<<< HEAD
-   //! 
-   //! <b>Note</b>: This static function is available only if the <i>value traits</i>
-   //!   is stateless.
-   static const_local_iterator s_local_iterator_to(const_reference value)
-   {  return table_type::s_local_iterator_to(value);  }
-
-   //! <b>Requires</b>: value must be an lvalue and shall be in a unordered_set of
-   //!   appropriate type. Otherwise the behavior is undefined.
-   //! 
-   //! <b>Effects</b>: Returns: a valid local_iterator belonging to the unordered_set
-   //!   that points to the value
-   //! 
-   //! <b>Complexity</b>: Constant.
-   //! 
-   //! <b>Throws</b>: Nothing.
-   local_iterator local_iterator_to(reference value)
-   {  return table_.local_iterator_to(value);  }
-
-   //! <b>Requires</b>: value must be an lvalue and shall be in a unordered_set of
-   //!   appropriate type. Otherwise the behavior is undefined.
-   //! 
-   //! <b>Effects</b>: Returns: a valid const_local_iterator belonging to
-   //!   the unordered_set that points to the value
-   //! 
-   //! <b>Complexity</b>: Constant.
-   //! 
-   //! <b>Throws</b>: Nothing.
-=======
->>>>>>> 58368091
    const_local_iterator local_iterator_to(const_reference value) const
    {  return table_.local_iterator_to(value);  }
 
@@ -1006,12 +960,8 @@
 template<class T, class O1 = none, class O2 = none
                 , class O3 = none, class O4 = none
                 , class O5 = none, class O6 = none
-<<<<<<< HEAD
-                , class O7 = none
-=======
                 , class O7 = none, class O8 = none
                 , class O9 = none
->>>>>>> 58368091
                 >
 #endif
 struct make_unordered_set
@@ -1019,32 +969,19 @@
    /// @cond
    typedef unordered_set_impl
       <  typename make_hashtable_opt
-<<<<<<< HEAD
-            <T, O1, O2, O3, O4, O5, O6, O7>::type
-=======
             <T, true, O1, O2, O3, O4, O5, O6, O7, O8, O9>::type
->>>>>>> 58368091
       > implementation_defined;
    /// @endcond
    typedef implementation_defined type;
 };
 
 #ifndef BOOST_INTRUSIVE_DOXYGEN_INVOKED
-<<<<<<< HEAD
-template<class T, class O1, class O2, class O3, class O4, class O5, class O6, class O7>
-class unordered_set
-   :  public make_unordered_set<T, O1, O2, O3, O4, O5, O6, O7>::type
-{
-   typedef typename make_unordered_set
-      <T, O1, O2, O3, O4, O5, O6, O7>::type   Base;
-=======
 template<class T, class O1, class O2, class O3, class O4, class O5, class O6, class O7, class O8, class O9>
 class unordered_set
    :  public make_unordered_set<T, O1, O2, O3, O4, O5, O6, O7, O8, O9>::type
 {
    typedef typename make_unordered_set
       <T, O1, O2, O3, O4, O5, O6, O7, O8, O9>::type   Base;
->>>>>>> 58368091
 
    //Assert if passed value traits are compatible with the type
    BOOST_STATIC_ASSERT((detail::is_same<typename Base::value_traits::value_type, T>::value));
@@ -1097,12 +1034,8 @@
 //!
 //! The container supports the following options:
 //! \c base_hook<>/member_hook<>/value_traits<>,
-<<<<<<< HEAD
-//! \c constant_time_size<>, \c size_type<>, \c hash<> and \c equal<> .
-=======
 //! \c constant_time_size<>, \c size_type<>, \c hash<> and \c equal<>
 //! \c bucket_traits<>, power_2_buckets<> and cache_begin<>.
->>>>>>> 58368091
 //!
 //! unordered_multiset only provides forward iterators but it provides 4 iterator types:
 //! iterator and const_iterator to navigate through the whole container and
@@ -1300,13 +1233,8 @@
 
    //! <b>Effects</b>: Returns true is the container is empty.
    //! 
-<<<<<<< HEAD
-   //! <b>Complexity</b>: if constant-time size option is disabled, average constant time
-   //!   (worst case, with empty() == true): O(this->bucket_count()).
-=======
    //! <b>Complexity</b>: if constant-time size and cache_last options are disabled,
    //!   average constant time (worst case, with empty() == true: O(this->bucket_count()).
->>>>>>> 58368091
    //!   Otherwise constant.
    //! 
    //! <b>Throws</b>: Nothing.
@@ -1563,11 +1491,7 @@
    //! <b>Complexity</b>: Average case O(1), worst case O(this->size()).
    //! 
    //! <b>Throws</b>: If the internal hasher or the equality functor throws.
-<<<<<<< HEAD
-   template<class KeyType, class KeyHasher, class KeyValueEqual, class Disposer>
-=======
    template<class KeyType, class KeyHasher, class KeyValueEqual>
->>>>>>> 58368091
    size_type count(const KeyType& key, KeyHasher hash_func, KeyValueEqual equal_func) const
    {  return table_.count(key, hash_func, equal_func);  }
 
@@ -1746,8 +1670,6 @@
    {  return table_type::s_local_iterator_to(value);  }
 
    //! <b>Requires</b>: value must be an lvalue and shall be in a unordered_set of
-<<<<<<< HEAD
-=======
    //!   appropriate type. Otherwise the behavior is undefined.
    //! 
    //! <b>Effects</b>: Returns: a valid const_local_iterator belonging to
@@ -1775,7 +1697,6 @@
    {  return table_.local_iterator_to(value);  }
 
    //! <b>Requires</b>: value must be an lvalue and shall be in a unordered_set of
->>>>>>> 58368091
    //!   appropriate type. Otherwise the behavior is undefined.
    //! 
    //! <b>Effects</b>: Returns: a valid const_local_iterator belonging to
@@ -1784,36 +1705,6 @@
    //! <b>Complexity</b>: Constant.
    //! 
    //! <b>Throws</b>: Nothing.
-<<<<<<< HEAD
-   //! 
-   //! <b>Note</b>: This static function is available only if the <i>value traits</i>
-   //!   is stateless.
-   static const_local_iterator s_local_iterator_to(const_reference value)
-   {  return table_type::s_local_iterator_to(value);  }
-
-   //! <b>Requires</b>: value must be an lvalue and shall be in a unordered_set of
-   //!   appropriate type. Otherwise the behavior is undefined.
-   //! 
-   //! <b>Effects</b>: Returns: a valid local_iterator belonging to the unordered_set
-   //!   that points to the value
-   //! 
-   //! <b>Complexity</b>: Constant.
-   //! 
-   //! <b>Throws</b>: Nothing.
-   local_iterator local_iterator_to(reference value)
-   {  return table_.local_iterator_to(value);  }
-
-   //! <b>Requires</b>: value must be an lvalue and shall be in a unordered_set of
-   //!   appropriate type. Otherwise the behavior is undefined.
-   //! 
-   //! <b>Effects</b>: Returns: a valid const_local_iterator belonging to
-   //!   the unordered_set that points to the value
-   //! 
-   //! <b>Complexity</b>: Constant.
-   //! 
-   //! <b>Throws</b>: Nothing.
-=======
->>>>>>> 58368091
    const_local_iterator local_iterator_to(const_reference value) const
    {  return table_.local_iterator_to(value);  }
 
@@ -2003,12 +1894,8 @@
 template<class T, class O1 = none, class O2 = none
                 , class O3 = none, class O4 = none
                 , class O5 = none, class O6 = none
-<<<<<<< HEAD
-                , class O7 = none
-=======
                 , class O7 = none, class O8 = none
                 , class O9 = none
->>>>>>> 58368091
                 >
 #endif
 struct make_unordered_multiset
@@ -2016,32 +1903,19 @@
    /// @cond
    typedef unordered_multiset_impl
       <  typename make_hashtable_opt
-<<<<<<< HEAD
-            <T, O1, O2, O3, O4, O5, O6, O7>::type
-=======
             <T, false, O1, O2, O3, O4, O5, O6, O7, O8, O9>::type
->>>>>>> 58368091
       > implementation_defined;
    /// @endcond
    typedef implementation_defined type;
 };
 
 #ifndef BOOST_INTRUSIVE_DOXYGEN_INVOKED
-<<<<<<< HEAD
-template<class T, class O1, class O2, class O3, class O4, class O5, class O6, class O7>
-class unordered_multiset
-   :  public make_unordered_multiset<T, O1, O2, O3, O4, O5, O6, O7>::type
-{
-   typedef typename make_unordered_multiset
-      <T, O1, O2, O3, O4, O5, O6, O7>::type   Base;
-=======
 template<class T, class O1, class O2, class O3, class O4, class O5, class O6, class O7, class O8, class O9>
 class unordered_multiset
    :  public make_unordered_multiset<T, O1, O2, O3, O4, O5, O6, O7, O8, O9>::type
 {
    typedef typename make_unordered_multiset
       <T, O1, O2, O3, O4, O5, O6, O7, O8, O9>::type   Base;
->>>>>>> 58368091
    //Assert if passed value traits are compatible with the type
    BOOST_STATIC_ASSERT((detail::is_same<typename Base::value_traits::value_type, T>::value));
 
