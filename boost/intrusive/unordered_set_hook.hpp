--- conflicted
+++ resolved
@@ -17,6 +17,7 @@
 #include <boost/intrusive/detail/config_begin.hpp>
 #include <boost/intrusive/intrusive_fwd.hpp>
 #include <boost/intrusive/detail/utilities.hpp>
+#include <boost/intrusive/detail/pointer_to_other.hpp>
 #include <boost/intrusive/slist_hook.hpp>
 #include <boost/intrusive/options.hpp>
 #include <boost/intrusive/detail/generic_hook.hpp>
@@ -25,12 +26,6 @@
 namespace intrusive {
 
 /// @cond
-<<<<<<< HEAD
-template<class VoidPointer>
-struct get_uset_node_algo
-{
-   typedef circular_slist_algorithms<slist_node_traits<VoidPointer> > type;
-=======
 
 template<class VoidPointer, bool StoreHash, bool OptimizeMultiKey>
 struct unordered_node
@@ -153,7 +148,6 @@
       , unordered_algorithms<node_traits_type> 
       , circular_slist_algorithms<node_traits_type>
       >::type type;
->>>>>>> 58368091
 };
 /// @endcond
 
@@ -162,22 +156,12 @@
 #ifdef BOOST_INTRUSIVE_DOXYGEN_INVOKED
 template<class ...Options>
 #else
-<<<<<<< HEAD
-template<class O1 = none, class O2 = none, class O3 = none>
-=======
 template<class O1 = none, class O2 = none, class O3 = none, class O4 = none>
->>>>>>> 58368091
 #endif
 struct make_unordered_set_base_hook
 {
    /// @cond
    typedef typename pack_options
-<<<<<<< HEAD
-      < hook_defaults, O1, O2, O3>::type packed_options;
-
-   typedef detail::generic_hook
-   < get_slist_node_algo<typename packed_options::void_pointer>
-=======
       < hook_defaults, O1, O2, O3, O4>::type packed_options;
 
    typedef detail::generic_hook
@@ -185,7 +169,6 @@
                        , packed_options::store_hash
                        , packed_options::optimize_multikey
                        >
->>>>>>> 58368091
    , typename packed_options::tag
    , packed_options::link_mode
    , detail::UsetBaseHook
@@ -215,17 +198,6 @@
 //! \c store_hash<> will tell the hook to store the hash of the value
 //! to speed up rehashings.
 //!
-<<<<<<< HEAD
-//! The third argument is the pointer type that will be used internally in the hook
-//! and the unordered_set/unordered_multi_set configured from this hook.
-#ifdef BOOST_INTRUSIVE_DOXYGEN_INVOKED
-template<class ...Options>
-#else
-template<class O1, class O2, class O3>
-#endif
-class unordered_set_base_hook
-   :  public make_unordered_set_base_hook<O1, O2, O3>::type
-=======
 //! \c optimize_multikey<> will tell the hook to store a link to form a group
 //! with other value with the same value to speed up searches and insertions
 //! in unordered_multisets with a great number of with equivalent keys.
@@ -236,7 +208,6 @@
 #endif
 class unordered_set_base_hook
    :  public make_unordered_set_base_hook<O1, O2, O3, O4>::type
->>>>>>> 58368091
 {
    #ifdef BOOST_INTRUSIVE_DOXYGEN_INVOKED
    //! <b>Effects</b>: If link_mode is \c auto_unlink or \c safe_link
@@ -273,7 +244,6 @@
    //! 
    //! <b>Throws</b>: Nothing. 
    ~unordered_set_base_hook();
-<<<<<<< HEAD
 
    //! <b>Effects</b>: Swapping two nodes swaps the position of the elements 
    //!   related to those nodes in one or two containers. That is, if the node 
@@ -289,23 +259,6 @@
    //! <b>Throws</b>: Nothing. 
    void swap_nodes(unordered_set_base_hook &other);
 
-=======
-
-   //! <b>Effects</b>: Swapping two nodes swaps the position of the elements 
-   //!   related to those nodes in one or two containers. That is, if the node 
-   //!   this is part of the element e1, the node x is part of the element e2 
-   //!   and both elements are included in the containers s1 and s2, then after 
-   //!   the swap-operation e1 is in s2 at the position of e2 and e2 is in s1 
-   //!   at the position of e1. If one element is not in a container, then 
-   //!   after the swap-operation the other element is not in a container. 
-   //!   Iterators to e1 and e2 related to those nodes are invalidated. 
-   //!
-   //! <b>Complexity</b>: Constant 
-   //!
-   //! <b>Throws</b>: Nothing. 
-   void swap_nodes(unordered_set_base_hook &other);
-
->>>>>>> 58368091
    //! <b>Precondition</b>: link_mode must be \c safe_link or \c auto_unlink.
    //!
    //! <b>Returns</b>: true, if the node belongs to a container, false
@@ -314,33 +267,6 @@
    //!
    //! <b>Complexity</b>: Constant 
    bool is_linked() const;
-<<<<<<< HEAD
-
-   //! <b>Effects</b>: Removes the node if it's inserted in a container.
-   //!   This function is only allowed if link_mode is \c auto_unlink.
-   //! 
-   //! <b>Throws</b>: Nothing. 
-   void unlink();
-   #endif
-};
-
-
-//! Helper metafunction to define a \c unordered_set_member_hook that yields to the same
-//! type when the same options (either explicitly or implicitly) are used.
-#ifdef BOOST_INTRUSIVE_DOXYGEN_INVOKED
-template<class ...Options>
-#else
-template<class O1 = none, class O2 = none, class O3 = none>
-#endif
-struct make_unordered_set_member_hook
-{
-   /// @cond
-   typedef typename pack_options
-      < hook_defaults, O1, O2, O3>::type packed_options;
-
-   typedef detail::generic_hook
-   < get_uset_node_algo<typename packed_options::void_pointer>
-=======
 
    //! <b>Effects</b>: Removes the node if it's inserted in a container.
    //!   This function is only allowed if link_mode is \c auto_unlink.
@@ -369,7 +295,6 @@
                        , packed_options::store_hash
                        , packed_options::optimize_multikey
                        >
->>>>>>> 58368091
    , member_tag
    , packed_options::link_mode
    , detail::NoBaseHook
@@ -391,17 +316,6 @@
 //! \c link_mode<> will specify the linking mode of the hook (\c normal_link,
 //! \c auto_unlink or \c safe_link).
 //!
-<<<<<<< HEAD
-//! The second argument is the pointer type that will be used internally in the hook
-//! and the unordered_set/unordered_multi_set configured from this hook.
-#ifdef BOOST_INTRUSIVE_DOXYGEN_INVOKED
-template<class ...Options>
-#else
-template<class O1, class O2, class O3>
-#endif
-class unordered_set_member_hook
-   :  public make_unordered_set_member_hook<O1, O2, O3>::type
-=======
 //! \c store_hash<> will tell the hook to store the hash of the value
 //! to speed up rehashings.
 #ifdef BOOST_INTRUSIVE_DOXYGEN_INVOKED
@@ -411,7 +325,6 @@
 #endif
 class unordered_set_member_hook
    :  public make_unordered_set_member_hook<O1, O2, O3, O4>::type
->>>>>>> 58368091
 {
    #ifdef BOOST_INTRUSIVE_DOXYGEN_INVOKED
    //! <b>Effects</b>: If link_mode is \c auto_unlink or \c safe_link
