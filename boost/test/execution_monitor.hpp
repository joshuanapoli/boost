//  (C) Copyright Gennadiy Rozental 2001-2008.
//  (C) Copyright Beman Dawes 2001.
//  Distributed under the Boost Software License, Version 1.0.
//  (See accompanying file LICENSE_1_0.txt or copy at 
//  http://www.boost.org/LICENSE_1_0.txt)

//  See http://www.boost.org/libs/test for the library home page.
//
//  File        : $RCSfile$
//
//  Version     : $Revision: 57992 $
//
//  Description : defines abstract monitor interfaces and implements execution exception
//  The original Boost Test Library included an implementation detail function
//  named catch_exceptions() which caught otherwise uncaught C++ exceptions.
//  It was derived from an existing test framework by Beman Dawes.  The
//  intent was to expand later to catch other detectable but platform dependent
//  error events like Unix signals or Windows structured C exceptions.
//
//  Requests from early adopters of the Boost Test Library included
//  configurable levels of error message detail, elimination of templates,
//  separation of error reporting, and making the catch_exceptions() facilities
//  available as a public interface.  Support for unit testing also stretched
//  the function based design.  Implementation within the header became less
//  attractive due to the need to include many huge system dependent headers,
//  although still preferable in certain cases.
//
//  All those issues have been addressed by introducing the class-based
//  design presented here.
// ***************************************************************************

#ifndef BOOST_TEST_EXECUTION_MONITOR_HPP_071894GER
#define BOOST_TEST_EXECUTION_MONITOR_HPP_071894GER

// Boost.Test
#include <boost/test/detail/global_typedef.hpp>
#include <boost/test/detail/fwd_decl.hpp>
#include <boost/test/utils/callback.hpp>
#include <boost/test/utils/class_properties.hpp>

// Boost
#include <boost/scoped_ptr.hpp>
#include <boost/scoped_array.hpp>
#include <boost/type.hpp>
#include <boost/cstdlib.hpp>

#include <boost/test/detail/suppress_warnings.hpp>

//____________________________________________________________________________//

namespace boost {

namespace detail {

// ************************************************************************** //
// **************       detail::translate_exception_base       ************** //
// ************************************************************************** //

class BOOST_TEST_DECL translate_exception_base {
public:
    // Constructor
    explicit    translate_exception_base( boost::scoped_ptr<translate_exception_base>& next )
    {
        next.swap( m_next );
    }

    // Destructor
    virtual     ~translate_exception_base() {}

    virtual int operator()( unit_test::callback0<int> const& F ) = 0;

protected:
    // Data members
    boost::scoped_ptr<translate_exception_base> m_next;
};

} // namespace detail

// ************************************************************************** //
// **************              execution_exception             ************** //
// ************************************************************************** //
    
//  design rationale: fear of being out (or nearly out) of memory.
    
class BOOST_TEST_DECL execution_exception {
    typedef boost::unit_test::const_string const_string;
public:
    enum error_code {
        //  These values are sometimes used as program return codes.
        //  The particular values have been chosen to avoid conflicts with
        //  commonly used program return codes: values < 100 are often user
        //  assigned, values > 255 are sometimes used to report system errors.
        //  Gaps in values allow for orderly expansion.
        
        no_error               = 0,   // for completeness only; never returned
        user_error             = 200, // user reported non-fatal error
        cpp_exception_error    = 205, // see note (1) below
        system_error           = 210, // see note (2) below
        timeout_error          = 215, // only detectable on certain platforms
        user_fatal_error       = 220, // user reported fatal error
        system_fatal_error     = 225  // see note (2) below
        
        //  Note 1: Only uncaught C++ exceptions are treated as errors.
        //  If the application catches a C++ exception, it will never reach
        //  the execution_monitor.
        
        //  Note 2: These errors include Unix signals and Windows structured
        //  exceptions.  They are often initiated by hardware traps.
        //
        //  The implementation decides what is a fatal_system_exception and what is
        //  just a system_exception.  Fatal errors are so likely to have corrupted
        //  machine state (like a stack overflow or addressing exception) that it
        //  is unreasonable to continue execution.
    };
    
    struct BOOST_TEST_DECL location {
        explicit    location( char const* file_name = 0, size_t line_num = 0, char const* func = 0 );

        const_string    m_file_name;
        size_t          m_line_num;
        const_string    m_function;
    };

    // Constructor
    execution_exception( error_code ec_, const_string what_msg_, location const& location_ ); // max length 256 inc '\0'

    // Access methods
    error_code      code() const    { return m_error_code; }
    const_string    what() const    { return m_what; }
    location const& where() const   { return m_location; }

private:
    // Data members
    error_code      m_error_code;
    const_string    m_what;
    location        m_location;
}; // execution_exception

// ************************************************************************** //
// **************               execution_monitor              ************** //
// ************************************************************************** //

class BOOST_TEST_DECL execution_monitor {
public:
    // Constructor
    execution_monitor()
    : p_catch_system_errors( true )
    , p_auto_start_dbg( false )
    , p_timeout( 0 )
    , p_use_alt_stack( true )
    , p_detect_fp_exceptions( false )
    {}

    // Public properties
    
    //  The p_catch_system_errors parameter specifies whether the monitor should 
    //  try to catch system errors/exceptions that would cause program to crash 
    //  in regular case
    unit_test::readwrite_property<bool> p_catch_system_errors; 
    //  The p_auto_start_dbg parameter specifies whether the monitor should 
    //  try to attach debugger in case of caught system error
    unit_test::readwrite_property<bool> p_auto_start_dbg;
    //  The p_timeout parameter specifies the seconds that elapse before
    //  a timer_error occurs.  May be ignored on some platforms.
    unit_test::readwrite_property<int>  p_timeout;
    //  The p_use_alt_stack parameter specifies whether the monitor should
    //  use alternative stack for the signal catching
    unit_test::readwrite_property<bool> p_use_alt_stack;
    //  The p_detect_fp_exceptions parameter specifies whether the monitor should
    //  try to detect hardware floating point exceptions
    unit_test::readwrite_property<bool> p_detect_fp_exceptions;

    int         execute( unit_test::callback0<int> const& F ); 
    //  Returns:  Value returned by function call F().
    //
    //  Effects:  Calls executes supplied function F inside a try/catch block which also may
    //  include other unspecified platform dependent error detection code.
    //
    //  Throws: execution_exception on an uncaught C++ exception,
    //  a hardware or software signal, trap, or other exception.
    //
    //  Note: execute() doesn't consider it an error for F to return a non-zero value.
    
    // register custom (user supplied) exception translator
    template<typename Exception, typename ExceptionTranslator>
    void        register_exception_translator( ExceptionTranslator const& tr, boost::type<Exception>* = 0 );

private:
    // implementation helpers
    int         catch_signals( unit_test::callback0<int> const& F );

    // Data members
    boost::scoped_ptr<detail::translate_exception_base> m_custom_translators;
    boost::scoped_array<char>                           m_alt_stack;
}; // execution_monitor

namespace detail {

// ************************************************************************** //
// **************         detail::translate_exception          ************** //
// ************************************************************************** //

template<typename Exception, typename ExceptionTranslator>
class translate_exception : public translate_exception_base
{
    typedef boost::scoped_ptr<translate_exception_base> base_ptr;
public:
    explicit    translate_exception( ExceptionTranslator const& tr, base_ptr& next )
    : translate_exception_base( next ), m_translator( tr ) {}

    int operator()( unit_test::callback0<int> const& F )
    {
#ifndef BOOST_NO_EXCEPTIONS
        try {
#endif
            return m_next ? (*m_next)( F ) : F();
<<<<<<< HEAD
#ifndef BOOST_NO_EXCEPTIONS
        } catch( ExceptionType const& e ) {
=======
        } catch( Exception const& e ) {
>>>>>>> 133332e8
            m_translator( e );
            return boost::exit_exception_failure;
        }
#endif
    }

private:
    // Data members
    ExceptionTranslator m_translator;
};

} // namespace detail

template<typename Exception, typename ExceptionTranslator>
void
execution_monitor::register_exception_translator( ExceptionTranslator const& tr, boost::type<Exception>* )
{
    m_custom_translators.reset( 
        new detail::translate_exception<Exception,ExceptionTranslator>( tr,m_custom_translators ) );
}

// ************************************************************************** //
// **************               execution_aborted              ************** //
// ************************************************************************** //

struct execution_aborted {};

// ************************************************************************** //
// **************                  system_error                ************** //
// ************************************************************************** //

class system_error {
public:
    // Constructor
    explicit    system_error( char const* exp );

    unit_test::readonly_property<long>          p_errno; 
    unit_test::readonly_property<char const*>   p_failed_exp; 
};

#define BOOST_TEST_SYS_ASSERT( exp ) if( (exp) ) ; else throw ::boost::system_error( BOOST_STRINGIZE( exp ) )

}  // namespace boost

//____________________________________________________________________________//

#include <boost/test/detail/enable_warnings.hpp>

#endif<|MERGE_RESOLUTION|>--- conflicted
+++ resolved
@@ -214,12 +214,8 @@
         try {
 #endif
             return m_next ? (*m_next)( F ) : F();
-<<<<<<< HEAD
 #ifndef BOOST_NO_EXCEPTIONS
-        } catch( ExceptionType const& e ) {
-=======
         } catch( Exception const& e ) {
->>>>>>> 133332e8
             m_translator( e );
             return boost::exit_exception_failure;
         }
