//  (C) Copyright Gennadiy Rozental 2001-2008.
//  Distributed under the Boost Software License, Version 1.0.
//  (See accompanying file LICENSE_1_0.txt or copy at
//  http://www.boost.org/LICENSE_1_0.txt)

//  See http://www.boost.org/libs/test for the library home page.
//
//  File        : $RCSfile$
//
//  Version     : $Revision: 54633 $
//
//  Description : main function implementation for Unit Test Framework
// ***************************************************************************

#ifndef BOOST_TEST_UNIT_TEST_MAIN_IPP_012205GER
#define BOOST_TEST_UNIT_TEST_MAIN_IPP_012205GER

// Boost.Test
#include <boost/test/framework.hpp>
#include <boost/test/results_collector.hpp>
#include <boost/test/unit_test_suite_impl.hpp>
#include <boost/test/results_reporter.hpp>

#include <boost/test/detail/unit_test_parameters.hpp>

#if !defined(__BORLANDC__) && !BOOST_WORKAROUND( BOOST_MSVC, < 1300 ) && !BOOST_WORKAROUND( __SUNPRO_CC, < 0x5100 )
#define BOOST_TEST_SUPPORT_RUN_BY_NAME
#include <boost/test/utils/iterator/token_iterator.hpp>
#endif

// Boost
#include <boost/cstdlib.hpp>
#include <boost/bind.hpp>

// STL
#include <stdexcept>
#include <iostream>

#include <boost/test/detail/suppress_warnings.hpp>

//____________________________________________________________________________//

namespace boost {

namespace unit_test {

// ************************************************************************** //
// **************                 test_case_filter             ************** //
// ************************************************************************** //

class test_case_filter : public test_tree_visitor {
public:
    struct single_filter {
        single_filter( const_string in )
        {
            if( in == "*" )
                m_kind  = SFK_ALL;
            else if( first_char( in ) == '*' && last_char( in ) == '*' ) {
                m_kind  = SFK_SUBSTR;
                m_value = in.substr( 1, in.size()-1 );
            }
            else if( first_char( in ) == '*' ) {
                m_kind  = SFK_TRAILING;
                m_value = in.substr( 1 );
            }
            else if( last_char( in ) == '*' ) {
                m_kind  = SFK_LEADING;
                m_value = in.substr( 0, in.size()-1 );
            }
            else {
                m_kind  = SFK_MATCH;
                m_value = in;
            }
        };

        bool            pass( test_unit const& tu ) const
        {
            const_string name( tu.p_name );
    
            switch( m_kind ) {
            default:
            case SFK_ALL:
                return true;

            case SFK_LEADING:
                return name.substr( 0, m_value.size() ) == m_value;

            case SFK_TRAILING:
                return name.size() >= m_value.size() && name.substr( name.size() - m_value.size() ) == m_value;

            case SFK_SUBSTR:
                return name.find( m_value ) != const_string::npos;

            case SFK_MATCH:
                return m_value == tu.p_name.get();
            }
        }
        enum kind { SFK_ALL, SFK_LEADING, SFK_TRAILING, SFK_SUBSTR, SFK_MATCH };

        kind            m_kind;
        const_string    m_value;
    };
    // Constructor
#ifndef BOOST_TEST_SUPPORT_RUN_BY_NAME
    explicit        test_case_filter( const_string ) : m_depth( 0 ) {}
#else
    explicit        test_case_filter( const_string tc_to_run ) 
    : m_depth( 0 )
    {
        string_token_iterator tit( tc_to_run, (dropped_delimeters = "/", kept_delimeters = dt_none) );

        while( tit != string_token_iterator() ) {
            m_filters.push_back( 
                std::vector<single_filter>( string_token_iterator( *tit, (dropped_delimeters = ",", kept_delimeters = dt_none)  ), 
                                            string_token_iterator() ) );

            ++tit;           
        }
    }
#endif
    
    void            filter_unit( test_unit const& tu )
    {
        if( (++m_depth - 1) > m_filters.size() ) {
            tu.p_enabled.value = true;
            return;
        }

        if( m_depth == 1 )
            return;

        std::vector<single_filter> const& filters = m_filters[m_depth-2];

        tu.p_enabled.value =
            std::find_if( filters.begin(), filters.end(), bind( &single_filter::pass, _1, boost::ref(tu) ) ) != filters.end();
    }

    // test tree visitor interface
    virtual void    visit( test_case const& tc )
    {
        if( m_depth < m_filters.size() ) {
            tc.p_enabled.value = false;
            return;
        }

        filter_unit( tc );

        --m_depth;
    }

    virtual bool    test_suite_start( test_suite const& ts )
    { 
        filter_unit( ts );

        if( !ts.p_enabled )
            --m_depth;

        return ts.p_enabled;
    }

    virtual void    test_suite_finish( test_suite const& )  { --m_depth; }

private:
    // Data members
    std::vector<std::vector<single_filter> >    m_filters;
    unsigned                                    m_depth;
};

// ************************************************************************** //
// **************                  unit_test_main              ************** //
// ************************************************************************** //

int BOOST_TEST_DECL
unit_test_main( init_unit_test_func init_func, int argc, char* argv[] )
{
<<<<<<< HEAD
    int result_code = 0;

#ifndef BOOST_NO_EXCEPTIONS
=======
>>>>>>> 133332e8
    try {
#endif
        framework::init( init_func, argc, argv );

        if( !runtime_config::test_to_run().is_empty() ) {
            test_case_filter filter( runtime_config::test_to_run() );

            traverse_test_tree( framework::master_test_suite().p_id, filter );
        }

        framework::run();

        results_reporter::make_report();

<<<<<<< HEAD
        result_code = runtime_config::no_result_code() 
                        ? boost::exit_success
                        : results_collector.results( framework::master_test_suite().p_id ).result_code();
#ifndef BOOST_NO_EXCEPTIONS
=======
        return runtime_config::no_result_code() 
                    ? boost::exit_success
                    : results_collector.results( framework::master_test_suite().p_id ).result_code();
>>>>>>> 133332e8
    }
    catch( framework::nothing_to_test const& ) {
        return boost::exit_success;
    }
    catch( framework::internal_error const& ex ) {
        results_reporter::get_stream() << "Boost.Test framework internal error: " << ex.what() << std::endl;
        
        return boost::exit_exception_failure;
    }
    catch( framework::setup_error const& ex ) {
        results_reporter::get_stream() << "Test setup error: " << ex.what() << std::endl;
        
        return boost::exit_exception_failure;
    }
    catch( ... ) {
        results_reporter::get_stream() << "Boost.Test framework internal error: unknown reason" << std::endl;
        
        return boost::exit_exception_failure;
    }
<<<<<<< HEAD

    framework::shutdown();

    return result_code;
#endif
=======
>>>>>>> 133332e8
}

} // namespace unit_test

} // namespace boost

#if !defined(BOOST_TEST_DYN_LINK) && !defined(BOOST_TEST_NO_MAIN)

// ************************************************************************** //
// **************        main function for tests using lib     ************** //
// ************************************************************************** //

int BOOST_TEST_CALL_DECL
main( int argc, char* argv[] )
{
    // prototype for user's unit test init function
#ifdef BOOST_TEST_ALTERNATIVE_INIT_API
    extern bool init_unit_test();

    boost::unit_test::init_unit_test_func init_func = &init_unit_test;
#else
    extern ::boost::unit_test::test_suite* init_unit_test_suite( int argc, char* argv[] );

    boost::unit_test::init_unit_test_func init_func = &init_unit_test_suite;
#endif

    return ::boost::unit_test::unit_test_main( init_func, argc, argv );
}

#endif // !BOOST_TEST_DYN_LINK && !BOOST_TEST_NO_MAIN

//____________________________________________________________________________//

#include <boost/test/detail/enable_warnings.hpp>

#endif // BOOST_TEST_UNIT_TEST_MAIN_IPP_012205GER<|MERGE_RESOLUTION|>--- conflicted
+++ resolved
@@ -173,12 +173,7 @@
 int BOOST_TEST_DECL
 unit_test_main( init_unit_test_func init_func, int argc, char* argv[] )
 {
-<<<<<<< HEAD
-    int result_code = 0;
-
 #ifndef BOOST_NO_EXCEPTIONS
-=======
->>>>>>> 133332e8
     try {
 #endif
         framework::init( init_func, argc, argv );
@@ -193,16 +188,9 @@
 
         results_reporter::make_report();
 
-<<<<<<< HEAD
-        result_code = runtime_config::no_result_code() 
-                        ? boost::exit_success
-                        : results_collector.results( framework::master_test_suite().p_id ).result_code();
-#ifndef BOOST_NO_EXCEPTIONS
-=======
         return runtime_config::no_result_code() 
                     ? boost::exit_success
                     : results_collector.results( framework::master_test_suite().p_id ).result_code();
->>>>>>> 133332e8
     }
     catch( framework::nothing_to_test const& ) {
         return boost::exit_success;
@@ -222,14 +210,6 @@
         
         return boost::exit_exception_failure;
     }
-<<<<<<< HEAD
-
-    framework::shutdown();
-
-    return result_code;
-#endif
-=======
->>>>>>> 133332e8
 }
 
 } // namespace unit_test
