//  (C) Copyright Gennadiy Rozental 2005-2008.
//  Distributed under the Boost Software License, Version 1.0.
//  (See accompanying file LICENSE_1_0.txt or copy at 
//  http://www.boost.org/LICENSE_1_0.txt)

//  See http://www.boost.org/libs/test for the library home page.
//
//  File        : $RCSfile$
//
//  Version     : $Revision: 54633 $
//
//  Description : facilities for named function parameters support
// ***************************************************************************

#ifndef BOOST_TEST_NAMED_PARAM_022505GER
#define BOOST_TEST_NAMED_PARAM_022505GER

// Boost
#include <boost/config.hpp>
#include <boost/detail/workaround.hpp>

// Boost.Test
#include <boost/test/utils/rtti.hpp>
#include <boost/test/utils/assign_op.hpp>

#include <boost/type_traits/remove_reference.hpp>

#include <boost/test/detail/suppress_warnings.hpp>

//____________________________________________________________________________//

namespace boost {

namespace nfp { // named function parameters

// ************************************************************************** //
// **************              forward declarations            ************** //
// ************************************************************************** //

template<typename T, typename unique_id,typename RefType>   struct named_parameter;
template<typename unique_id,bool required>                  struct keyword;

namespace nfp_detail {

template<typename NP1,typename NP2>        struct named_parameter_combine;

// ************************************************************************** //
// **************          access_to_invalid_parameter         ************** //
// ************************************************************************** //

struct access_to_invalid_parameter {};

//____________________________________________________________________________//

inline void 
report_access_to_invalid_parameter()
{
<<<<<<< HEAD
#ifndef BOOST_NO_EXCEPTIONS
    throw access_to_invalid_parameter();
    if(v)
        throw access_to_invalid_parameter();
#endif
=======
    throw access_to_invalid_parameter();
>>>>>>> 133332e8
}

//____________________________________________________________________________//

// ************************************************************************** //
// **************                       nil                    ************** //
// ************************************************************************** //

struct nil {
    template<typename T>
#if defined(__GNUC__) || defined(__HP_aCC) || defined(__EDG__) || defined(__SUNPRO_CC)
    operator T() const
#else
    operator T const&() const
#endif
    { report_access_to_invalid_parameter(); static T* v = 0; return *v; }

    template<typename T>
    T any_cast() const
    { report_access_to_invalid_parameter(); static typename remove_reference<T>::type* v = 0; return *v; }

    template<typename Arg1>
    nil operator()( Arg1 const& )
    { report_access_to_invalid_parameter(); return nil(); }

    template<typename Arg1,typename Arg2>
    nil operator()( Arg1 const&, Arg2 const& )
    { report_access_to_invalid_parameter(); return nil(); }

    template<typename Arg1,typename Arg2,typename Arg3>
    nil operator()( Arg1 const&, Arg2 const&, Arg3 const& )
    { report_access_to_invalid_parameter(); return nil(); }

    // Visitation support
    template<typename Visitor>
    void            apply_to( Visitor& V ) const {}

    static nil&     inst() { static nil s_inst; return s_inst; }
private:
    nil() {}
};
    
// ************************************************************************** //
// **************              named_parameter_base            ************** //
// ************************************************************************** //

template<typename Derived>
struct named_parameter_base {
    template<typename NP>
    named_parameter_combine<NP,Derived>
    operator,( NP const& np ) const { return named_parameter_combine<NP,Derived>( np, *static_cast<Derived const*>(this) ); }
};

//____________________________________________________________________________//

// ************************************************************************** //
// **************             named_parameter_combine          ************** //
// ************************************************************************** //

template<typename NP, typename Rest = nil>
struct named_parameter_combine 
: Rest
, named_parameter_base<named_parameter_combine<NP,Rest> > {
    typedef typename NP::ref_type  res_type;
    typedef named_parameter_combine<NP,Rest> self_type;

    // Constructor
    named_parameter_combine( NP const& np, Rest const& r )
    : Rest( r )
    , m_param( np )
    {}

    // Access methods
    res_type    operator[]( keyword<typename NP::id,true> kw ) const    { return m_param[kw]; }
    res_type    operator[]( keyword<typename NP::id,false> kw ) const   { return m_param[kw]; }
    using       Rest::operator[];

    bool        has( keyword<typename NP::id,false> kw ) const          { return m_param.has( kw ); }
    using       Rest::has;

    void        erase( keyword<typename NP::id,false> kw ) const        { m_param.erase( kw ); }
    using       Rest::erase;

#if BOOST_WORKAROUND(__MWERKS__, BOOST_TESTED_AT(0x3206)) || \
    BOOST_WORKAROUND(__BORLANDC__, BOOST_TESTED_AT(0x0610))
    template<typename NP>
    named_parameter_combine<NP,self_type> operator,( NP const& np ) const
    { return named_parameter_combine<NP,self_type>( np, *this ); }
#else
    using       named_parameter_base<named_parameter_combine<NP,Rest> >::operator,;
#endif

    // Visitation support
    template<typename Visitor>
    void            apply_to( Visitor& V ) const
    {
        m_param.apply_to( V );

        Rest::apply_to( V );
    }
private:
    // Data members
    NP          m_param;
};

} // namespace nfp_detail

// ************************************************************************** //
// **************                 named_parameter              ************** //
// ************************************************************************** //

template<typename T, typename unique_id,typename ReferenceType=T&>
struct named_parameter
: nfp_detail::named_parameter_base<named_parameter<T, unique_id,ReferenceType> >
{
    typedef nfp_detail::nil nil_t;
    typedef T               data_type;
    typedef ReferenceType   ref_type;
    typedef unique_id       id;

    // Constructor
    explicit        named_parameter( ref_type v ) 
    : m_value( v )
    , m_erased( false )
    {}
    named_parameter( named_parameter const& np )
    : m_value( np.m_value )
    , m_erased( np.m_erased )
    {}

    // Access methods
    ref_type        operator[]( keyword<unique_id,true> ) const     { return m_erased ? nil_t::inst().template any_cast<ref_type>() :  m_value; }
    ref_type        operator[]( keyword<unique_id,false> ) const    { return m_erased ? nil_t::inst().template any_cast<ref_type>() :  m_value; }
    template<typename UnknownId>
    nil_t           operator[]( keyword<UnknownId,false> ) const    { return nil_t::inst(); }

    bool            has( keyword<unique_id,false> ) const           { return !m_erased; }
    template<typename UnknownId>
    bool            has( keyword<UnknownId,false> ) const           { return false; }

    void            erase( keyword<unique_id,false> ) const         { m_erased = true; }
    template<typename UnknownId>
    void            erase( keyword<UnknownId,false> ) const         {}

    // Visitation support
    template<typename Visitor>
    void            apply_to( Visitor& V ) const
    {
        V.set_parameter( rtti::type_id<unique_id>(), m_value );
    }

private:
    // Data members
    ref_type        m_value;
    mutable bool    m_erased;
};

//____________________________________________________________________________//

// ************************************************************************** //
// **************                    no_params                 ************** //
// ************************************************************************** //

namespace nfp_detail {
typedef named_parameter<char, struct no_params_type_t,char> no_params_type;
} // namespace nfp_detail

namespace {
nfp_detail::no_params_type no_params( '\0' );
} // local namespace

//____________________________________________________________________________//

// ************************************************************************** //
// **************                     keyword                  ************** //
// ************************************************************************** //

template<typename unique_id, bool required = false>
struct keyword {
    typedef unique_id id;

    template<typename T>
    named_parameter<T const,unique_id>
    operator=( T const& t ) const       { return named_parameter<T const,unique_id>( t ); }

    template<typename T>
    named_parameter<T,unique_id>
    operator=( T& t ) const   { return named_parameter<T,unique_id>( t ); }

    named_parameter<char const*,unique_id,char const*>
    operator=( char const* t ) const   { return named_parameter<char const*,unique_id,char const*>( t ); }
};

//____________________________________________________________________________//

// ************************************************************************** //
// **************                  typed_keyword               ************** //
// ************************************************************************** //

template<typename T, typename unique_id, bool required = false>
struct typed_keyword : keyword<unique_id,required> {
    named_parameter<T const,unique_id>
    operator=( T const& t ) const       { return named_parameter<T const,unique_id>( t ); }

    named_parameter<T,unique_id>
    operator=( T& t ) const             { return named_parameter<T,unique_id>( t ); }
};

//____________________________________________________________________________//

template<typename unique_id>
struct typed_keyword<bool,unique_id,false>
: keyword<unique_id,false>
, named_parameter<bool,unique_id,bool> {
    typedef unique_id id;

    typed_keyword() : named_parameter<bool,unique_id,bool>( true ) {}

    named_parameter<bool,unique_id,bool>
    operator!() const           { return named_parameter<bool,unique_id,bool>( false ); }
};

//____________________________________________________________________________//

// ************************************************************************** //
// **************                optionally_assign             ************** //
// ************************************************************************** //

template<typename T>
inline void
optionally_assign( T&, nfp_detail::nil )
{
    nfp_detail::report_access_to_invalid_parameter();
}

//____________________________________________________________________________//

template<typename T, typename Source>
inline void
#if BOOST_WORKAROUND( __MWERKS__, BOOST_TESTED_AT( 0x3003 ) ) \
    || BOOST_WORKAROUND( __DECCXX_VER, BOOST_TESTED_AT(60590042) )
optionally_assign( T& target, Source src )
#else
optionally_assign( T& target, Source const& src )
#endif
{
    using namespace unit_test;

    assign_op( target, src, static_cast<int>(0) );
}

//____________________________________________________________________________//

template<typename T, typename Params, typename Keyword>
inline void
optionally_assign( T& target, Params const& p, Keyword k )
{
    if( p.has(k) )
        optionally_assign( target, p[k] );
}

//____________________________________________________________________________//

} // namespace nfp

} // namespace boost

#include <boost/test/detail/enable_warnings.hpp>

#endif // BOOST_TEST_NAMED_PARAM_022505GER
<|MERGE_RESOLUTION|>--- conflicted
+++ resolved
@@ -55,15 +55,9 @@
 inline void 
 report_access_to_invalid_parameter()
 {
-<<<<<<< HEAD
 #ifndef BOOST_NO_EXCEPTIONS
     throw access_to_invalid_parameter();
-    if(v)
-        throw access_to_invalid_parameter();
 #endif
-=======
-    throw access_to_invalid_parameter();
->>>>>>> 133332e8
 }
 
 //____________________________________________________________________________//
