--- conflicted
+++ resolved
@@ -55,14 +55,11 @@
 inline void 
 report_access_to_invalid_parameter(bool v)
 {
-<<<<<<< HEAD
 #ifndef BOOST_NO_EXCEPTIONS
     throw access_to_invalid_parameter();
-#endif
-=======
     if(v)
         throw access_to_invalid_parameter();
->>>>>>> fcfba33e
+#endif
 }
 
 //____________________________________________________________________________//
