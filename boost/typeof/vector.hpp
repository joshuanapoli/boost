--- conflicted
+++ resolved
@@ -141,13 +141,9 @@
 #   if   BOOST_TYPEOF_LIMIT_SIZE < 50
     template<class V, class T> struct push_back {
         typedef V type;
-<<<<<<< HEAD
-    }; //default behaviour is to let push_back ignore T, and return the input vector.
-=======
     };
 #   endif
     //default behaviour is to let push_back ignore T, and return the input vector.
->>>>>>> 58368091
     //This is to let BOOST_TYPEOF_NESTED_TYPEDEF work properly with the default vector.
 #     define  BOOST_PP_LOCAL_MACRO  BOOST_TYPEOF_spec_push_back
 #     define  BOOST_PP_LOCAL_LIMITS \
